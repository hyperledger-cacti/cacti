--- conflicted
+++ resolved
@@ -423,7 +423,6 @@
         async fn request_database(
             &self,
             request: tonic::Request<super::DbName>,
-<<<<<<< HEAD
         ) -> Result<tonic::Response<super::RelayDatabase>, tonic::Status>;
         /// SATP endpoints
         /// endpoint for a network to request asset transfer to a receiving gateway via local gateway
@@ -434,9 +433,6 @@
             tonic::Response<super::super::super::common::ack::Ack>,
             tonic::Status,
         >;
-=======
-        ) -> std::result::Result<tonic::Response<super::RelayDatabase>, tonic::Status>;
->>>>>>> 1fb2551a
         /// Event endpoints
         /// endpoint for a client to subscribe to event via local relay initiating subscription flow.
         async fn subscribe_event(
