// Copyright IBM Corp. All Rights Reserved.
//
// SPDX-License-Identifier: Apache-2.0

//Simple grpc with relay

// Internal modules
use weaverpb::common::ack::{ack, Ack};
use weaverpb::common::events::EventSubscription;
use weaverpb::common::query::Query;
use weaverpb::common::state::{meta, view_payload, Meta, View, ViewPayload};
use weaverpb::driver::driver::driver_communication_server::{
    DriverCommunication, DriverCommunicationServer,
};
use weaverpb::driver::driver::{
    AssignAssetRequest, CreateAssetRequest, ExtinguishRequest, PerformLockRequest,
    WriteExternalStateMessage,
};
use weaverpb::relay::datatransfer::data_transfer_client::DataTransferClient;
use weaverpb::relay::events::event_subscribe_client::EventSubscribeClient;

// External modules
use config;
use std::env;
use std::net::SocketAddr;
use std::net::ToSocketAddrs;
use std::thread::sleep;
use std::time;
use tokio::sync::RwLock;
use tonic::transport::{Certificate, Channel, ClientTlsConfig, Identity, Server, ServerTlsConfig};
use tonic::{Request, Response, Status};
use weaverpb::relay::satp::satp_client::SatpClient;
use weaverpb::relay::satp::SendAssetStatusRequest;

pub struct DriverCommunicationService {
    pub config_lock: RwLock<config::Config>,
}
#[derive(Clone, PartialEq, serde::Serialize, serde::Deserialize, Debug)]
pub struct URI {
    port: String,
    hostname: String,
    tls: bool,
    tlsca_cert_path: String,
}

#[tonic::async_trait]
impl DriverCommunication for DriverCommunicationService {
    async fn request_driver_state(&self, request: Request<Query>) -> Result<Response<Ack>, Status> {
        println!("Got a request from {:?}", request.remote_addr());
        let query = request.into_inner().clone();
        let request_id = query.request_id.to_string();

        let relays_table = self
            .config_lock
            .read()
            .await
            .get_table("relays")
            .expect("No relays table in config file");
        let relay_uri = relays_table
            .get(&query.requesting_relay.to_string())
            .expect("Requesting relay not found in config file relays table");
        let uri = relay_uri
            .clone()
            .try_into::<URI>()
            .expect("Syntax for relays table in config file not correct");

        let relay_port = uri.port.to_string();
        let relay_hostname = uri.hostname.to_string();
        let use_tls = uri.tls;
        let tlsca_cert_path = uri.tlsca_cert_path.to_string();
<<<<<<< HEAD
        let client_addr = format!("http://{}:{}", relay_hostname, relay_port);

=======
        
>>>>>>> 1fb2551a
        if use_tls {
            let client_addr = format!("https://{}:{}", relay_hostname, relay_port);
            let pem = tokio::fs::read(tlsca_cert_path).await.unwrap();
            let ca = Certificate::from_pem(pem);

            let tls = ClientTlsConfig::new()
                .ca_certificate(ca)
                .domain_name(relay_hostname);

            let channel = Channel::from_shared(client_addr.to_string())
                .unwrap()
                .tls_config(tls)
                .expect(&format!(
                    "Error in TLS configuration for client: {}",
                    client_addr.to_string()
                ))
                .connect()
                .await
                .unwrap();

            let client = DataTransferClient::new(channel);
            send_driver_mock_state_helper(client, request_id.to_string());
        } else {
            let client_addr = format!("http://{}:{}", relay_hostname, relay_port);
            let client_result = DataTransferClient::connect(client_addr).await;
            match client_result {
                Ok(client) => {
                    // Sends Mocked payload back.
                    send_driver_mock_state_helper(client, request_id.to_string());
                }
                Err(e) => {
                    // TODO: Add better error handling (Attempt a few times?)
                    panic!("Failed to connect to client. Error: {}", e.to_string());
                }
            }
        }

        let reply = Ack {
            status: ack::Status::Ok as i32,
            request_id: request_id,
            message: "".to_string(),
        };

        return Ok(Response::new(reply));
    }
    async fn subscribe_event(
        &self,
        request: Request<EventSubscription>,
    ) -> Result<Response<Ack>, Status> {
        println!(
            "Driver: Got a event subscription request from {:?}",
            request.remote_addr()
        );
        let into_inner = request.into_inner().clone();
        let query = into_inner.query.clone().expect("");
        let request_id = query.clone().request_id.to_string();

        let relays_table = self
            .config_lock
            .read()
            .await
            .get_table("relays")
            .expect("No relays table in config file");
        let relay_uri = relays_table
            .get(&query.requesting_relay.to_string())
            .expect("Requesting relay not found in config file relays table");
        let uri = relay_uri
            .clone()
            .try_into::<URI>()
            .expect("Syntax for relays table in config file not correct");

        let relay_port = uri.port.to_string();
        let relay_hostname = uri.hostname.to_string();
        let use_tls = uri.tls;
        let tlsca_cert_path = uri.tlsca_cert_path.to_string();
        if use_tls {
            let client_addr = format!("https://{}:{}", relay_hostname, relay_port);
            println!("Remote relay... {:?}", client_addr.clone());
            let pem = tokio::fs::read(tlsca_cert_path).await.unwrap();
            let ca = Certificate::from_pem(pem);

            let tls = ClientTlsConfig::new()
                .ca_certificate(ca)
                .domain_name(relay_hostname);

            let channel = Channel::from_shared(client_addr.to_string())
                .unwrap()
                .tls_config(tls)
                .expect(&format!(
                    "Error in TLS configuration for client: {}",
                    client_addr.to_string()
                ))
                .connect()
                .await
                .unwrap();

            let client = EventSubscribeClient::new(channel);
            send_driver_mock_subscription_state_helper(client, request_id.to_string());
        } else {
            let client_addr = format!("http://{}:{}", relay_hostname, relay_port);
            println!("Remote relay... {:?}", client_addr.clone());
            let client_result = EventSubscribeClient::connect(client_addr).await;
            match client_result {
                Ok(client) => {
                    // Sends Mocked payload back.
                    send_driver_mock_subscription_state_helper(client, request_id.to_string());
                }
                Err(e) => {
                    // TODO: Add better error handling (Attempt a few times?)
                    panic!("Failed to connect to client. Error: {}", e.to_string());
                }
            }
        }

        let reply = Ack {
            status: ack::Status::Ok as i32,
            request_id: query.clone().request_id.to_string(),
            message: "".to_string(),
        };

        return Ok(Response::new(reply));
    }
    async fn request_signed_event_subscription_query(
        &self,
        request: Request<EventSubscription>,
    ) -> Result<Response<Query>, Status> {
        let received_query = request.into_inner().clone().query.expect("Err");
        let signed_query: Query = Query {
            policy: received_query.policy,
            address: received_query.address,
            requesting_relay: received_query.requesting_relay,
            requesting_org: received_query.requesting_org,
            requesting_network: received_query.requesting_network,
            certificate: "dummy-driver-certificate".to_string(),
            requestor_signature: "dummy-driver-signature".to_string(),
            nonce: received_query.nonce,
            request_id: received_query.request_id,
            confidential: received_query.confidential,
        };
        return Ok(Response::new(signed_query));
    }
    async fn write_external_state(
        &self,
        request: Request<WriteExternalStateMessage>,
    ) -> Result<Response<Ack>, Status> {
        let view_payload = request.into_inner().view_payload.expect("Error");
        let request_id = view_payload.clone().request_id.to_string();
        match view_payload.state {
            Some(state) => match state {
                view_payload::State::Error(error) => {
                    let reply = Ack {
                        status: ack::Status::Error as i32,
                        request_id: request_id.to_string(),
                        message: format!("Error received: {:?}", error).to_string(),
                    };
                    return Ok(Response::new(reply));
                }
                view_payload::State::View(_view) => {
                    let reply = Ack {
                        status: ack::Status::Ok as i32,
                        request_id: request_id.to_string(),
                        message: "Successfully written".to_string(),
                    };
                    return Ok(Response::new(reply));
                }
            },
            None => {}
        }
        let reply_error = Ack {
            status: ack::Status::Error as i32,
            request_id: request_id.to_string(),
            message: "Error".to_string(),
        };
        return Ok(Response::new(reply_error));
    }

    async fn perform_lock(
        &self,
        request: Request<PerformLockRequest>,
    ) -> Result<Response<Ack>, Status> {
        println!("Got a request from {:?}", request.remote_addr());
        let perform_lock_request = request.into_inner().clone();
        println!("The asset has been locked");
        let request_id = perform_lock_request.session_id.to_string();

        let relays_table = self
            .config_lock
            .read()
            .await
            .get_table("relays")
            .expect("No relays table in config file");
        let requesting_relay = get_relay_from_perform_lock(perform_lock_request);
        let relay_uri = relays_table
            .get(&requesting_relay.to_string())
            .expect("Requesting relay not found in config file relays table");
        let uri = relay_uri
            .clone()
            .try_into::<URI>()
            .expect("Syntax for relays table in config file not correct");

        let relay_port = uri.port.to_string();
        let relay_hostname = uri.hostname.to_string();
        let use_tls = uri.tls;
        let tlsca_cert_path = uri.tlsca_cert_path.to_string();
        let client_addr = format!("http://{}:{}", relay_hostname, relay_port);

        if use_tls {
            let pem = tokio::fs::read(tlsca_cert_path).await.unwrap();
            let ca = Certificate::from_pem(pem);

            let tls = ClientTlsConfig::new()
                .ca_certificate(ca)
                .domain_name(relay_hostname);

            let channel = Channel::from_shared(client_addr.to_string())
                .unwrap()
                .tls_config(tls)
                .expect(&format!(
                    "Error in TLS configuration for client: {}",
                    client_addr.to_string()
                ))
                .connect()
                .await
                .unwrap();

            let client = SatpClient::new(channel);
            send_driver_mock_send_asset_status_helper(client, request_id.to_string());
        } else {
            let client_result = SatpClient::connect(client_addr).await;
            match client_result {
                Ok(client) => {
                    // Sends Mocked payload back.
                    send_driver_mock_send_asset_status_helper(client, request_id.to_string());
                }
                Err(e) => {
                    // TODO: Add better error handling (Attempt a few times?)
                    panic!("Failed to connect to client. Error: {}", e.to_string());
                }
            }
        }

        let reply = Ack {
            status: ack::Status::Ok as i32,
            request_id: request_id,
            message: "".to_string(),
        };
        return Ok(Response::new(reply));
    }

    async fn create_asset(
        &self,
        _request: Request<CreateAssetRequest>,
    ) -> Result<Response<Ack>, Status> {
        // TODO
        let reply = Ack {
            status: ack::Status::Ok as i32,
            request_id: "".to_string(),
            message: "".to_string(),
        };
        return Ok(Response::new(reply));
    }

    async fn extinguish(
        &self,
        _request: Request<ExtinguishRequest>,
    ) -> Result<Response<Ack>, Status> {
        // TODO
        let reply = Ack {
            status: ack::Status::Ok as i32,
            request_id: "".to_string(),
            message: "".to_string(),
        };
        return Ok(Response::new(reply));
    }

    async fn assign_asset(
        &self,
        _request: Request<AssignAssetRequest>,
    ) -> Result<Response<Ack>, Status> {
        // TODO
        let reply = Ack {
            status: ack::Status::Ok as i32,
            request_id: "".to_string(),
            message: "".to_string(),
        };
        return Ok(Response::new(reply));
    }
}

pub fn get_relay_from_perform_lock(perform_lock_request: PerformLockRequest) -> String {
    // TODO
    return "Dummy_Relay".to_string();
}

fn send_driver_mock_state_helper(client: DataTransferClient<Channel>, request_id: String) {
    tokio::spawn(async move {
        let my_time = time::Duration::from_millis(3000);
        sleep(my_time);
        let state = ViewPayload {
            state: Some(view_payload::State::View(View {
                meta: Some(Meta {
                    timestamp: "I am time".to_string(),
                    proof_type: "I am proof".to_string(),
                    serialization_format: "Proto".to_string(),
                    protocol: meta::Protocol::Fabric as i32,
                }),
                data: "This is a mocked payload".as_bytes().to_vec(),
            })),
            request_id: request_id.to_string(),
        };
        println!("Sending state to remote relay...");
        let response = client.clone().send_driver_state(state).await;
        println!("Ack from remote relay={:?}", response);
    });
}
fn send_driver_mock_subscription_state_helper(
    client: EventSubscribeClient<Channel>,
    request_id: String,
) {
    tokio::spawn(async move {
        let my_time = time::Duration::from_millis(3000);
        sleep(my_time);
        let ack = Ack {
            status: ack::Status::Ok as i32,
            request_id: request_id,
            message: "".to_string(),
        };
        println!("Sending ack to remote relay... {:?}", ack.clone());
        let response = client.clone().send_driver_subscription_status(ack).await;
        println!("Ack from remote relay={:?}", response);
    });
}

fn send_driver_mock_send_asset_status_helper(client: SatpClient<Channel>, request_id: String) {
    tokio::spawn(async move {
        let my_time = time::Duration::from_millis(3000);
        sleep(my_time);

        let send_asset_status_request = SendAssetStatusRequest {
            message_type: "message_type1".to_string(),
            session_id: "session_id1".to_string(),
            transfer_context_id: "transfer_context_id1".to_string(),
            client_identity_pubkey: "client_identity_pubkey1".to_string(),
            server_identity_pubkey: "server_identity_pubkey1".to_string(),
            hash_prev_message: "hash_prev_message1".to_string(),
            server_transfer_number: "server_transfer_number1".to_string(),
            server_signature: "server_signature1".to_string(),
            status: "status1".to_string(),
        };
        println!("Sending send asset status request to remote gateway ...");
        let response = client
            .clone()
            .send_asset_status(send_asset_status_request)
            .await;
        println!("Ack from remote relay={:?}", response);
    });
}

#[tokio::main]
async fn main() -> Result<(), Box<dyn std::error::Error>> {
    // NOTE: This will need cleaning up
    let mut settings = config::Config::default();
    // Either get config path from environment variable or uses default.
    let config_file_name = env::var("RELAY_CONFIG").unwrap_or_else(|_| {
        println!("Using default config `config/Settings`");
        "config/Settings".to_string()
    });

    settings
        .merge(config::File::with_name(&config_file_name))
        .unwrap()
        // Add in settings from the environment (with a prefix of Relay) Can be used to override config file settings
        .merge(config::Environment::with_prefix("RELAY"))
        .unwrap();

    // Uses relay port specified in the config file.
    match settings.get_table("drivers") {
        Ok(drivers_table) => match drivers_table.get("Dummy") {
            Some(driver_table) => {
                let driver_info = driver_table
                    .clone()
                    .try_into::<URI>()
                    .expect("Error in config file drivers table")
                    .clone();

                // Converts port to a valid socket address
                let addr: SocketAddr = format!(
                    "{}:{}",
                    driver_info.hostname.to_string(),
                    driver_info.port.to_string()
                )
                .to_socket_addrs()?
                .next()
                .expect("Port number is potentially invalid. Unable to create SocketAddr");

                let driver = DriverCommunicationService {
                    config_lock: RwLock::new(settings.clone()),
                };
                let with_tls = settings.get_bool("tls").unwrap_or(false);
                if with_tls == true {
                    println!("DriverServer with TLS enabled, listening on {}", addr);
                    let cert = tokio::fs::read(settings.get_str("cert_path").unwrap()).await?;
                    let key = tokio::fs::read(settings.get_str("key_path").unwrap()).await?;
                    let identity = Identity::from_pem(cert, key);
                    // Spins up two gRPC services in a tonic server. One for relay to relay and one for network to relay communication.
                    let server = Server::builder()
                        .tls_config(ServerTlsConfig::new().identity(identity))?
                        .add_service(DriverCommunicationServer::new(driver));
                    server.serve(addr).await?;
                } else {
                    println!("DriverServer listening on {}", addr);
                    // Spins up two gRPC services in a tonic server. One for relay to relay and one for network to relay communication.
                    let server =
                        Server::builder().add_service(DriverCommunicationServer::new(driver));
                    server.serve(addr).await?;
                }
            }
            None => panic!("No Driver port specified for 'Dummy'"),
        },
        Err(_) => panic!("No Driver Table specified"),
    }

    Ok(())
}<|MERGE_RESOLUTION|>--- conflicted
+++ resolved
@@ -68,14 +68,9 @@
         let relay_hostname = uri.hostname.to_string();
         let use_tls = uri.tls;
         let tlsca_cert_path = uri.tlsca_cert_path.to_string();
-<<<<<<< HEAD
         let client_addr = format!("http://{}:{}", relay_hostname, relay_port);
 
-=======
-        
->>>>>>> 1fb2551a
         if use_tls {
-            let client_addr = format!("https://{}:{}", relay_hostname, relay_port);
             let pem = tokio::fs::read(tlsca_cert_path).await.unwrap();
             let ca = Certificate::from_pem(pem);
 
