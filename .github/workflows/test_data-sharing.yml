# This is a basic workflow to help you get started with Actions

name: Test Data Sharing

# Controls when the workflow will run
on:
  # Triggers the workflow on push or pull request events but only for the main branch
  push:
    branches: [ main ]
  pull_request:
    branches: [ main ]

  # Allows you to run this workflow manually from the Actions tab
  workflow_dispatch:

# A workflow run is made up of one or more jobs that can run sequentially or in parallel
jobs:
  data-sharing:
    if: ${{ false }}  # disable
    # The type of runner that the job will run on
    runs-on: ubuntu-latest

    # Steps represent a sequence of tasks that will be executed as part of the job
    steps:
      # Checks-out your repository under $GITHUB_WORKSPACE, so your job can access it
      - uses: actions/checkout@v2
        
      - name: Set up JDK 8
        uses: actions/setup-java@v2
        with:
          java-version: '8'
          distribution: 'adopt'
          
      - name: Set up Go
        uses: actions/setup-go@v2
        with:
          go-version: 1.16
          
      - name: Use Node.js 14.x
        uses: actions/setup-node@v2
        with:
          node-version: 14.x
          
      # CORDA NETWORK
      - name: Generate github.properties
        run: |
          echo "Using ${GITHUB_ACTOR} user."
          echo "username=${GITHUB_ACTOR}" >> github.properties
          echo "password=${{ secrets.GITHUB_TOKEN }}" >> github.properties
          echo "url=https://maven.pkg.github.com/${GITHUB_ACTOR}/weaver-dlt-interoperability" >> github.properties
          
          echo "Using ${GITHUB_ACTOR} user."
          echo "username=${GITHUB_ACTOR}" >> github.main.properties
          echo "password=${{ secrets.GITHUB_TOKEN }}" >> github.main.properties
          echo "url=https://maven.pkg.github.com/hyperledger-labs/weaver-dlt-interoperability" >> github.main.properties
          
          ./scripts/get-cordapps.sh || mv github.main.properties github.properties
          
          cat github.properties
        working-directory: tests/network-setups/corda
        
      - name: Start Corda Network
        run: |
          sed -i "/docker logs corda_partya_1 -f/"' s/^/#/' "scripts/start-nodes.sh"
          make start &> corda-net.out &
        working-directory: tests/network-setups/corda
      
      # FABRIC NETWORK
      - name: Start Fabric Network
        run: make start-interop
        working-directory: tests/network-setups/fabric/dev
        
      - name: Corda Network logs
        run: |
          cat tests/network-setups/corda/corda-net.out
          docker logs corda_partya_1
        
      # RELAY
      - name: Edit Relay docker compose
        run: make convert-compose-method2
        working-directory: core/relay
        
      - name: Start Relay for network1
        run: make start-server COMPOSE_ARG='--env-file docker/testnet-envs/.env.n1'
        working-directory: core/relay
      
      - name: Start Relay for network2
        run: make start-server COMPOSE_ARG='--env-file docker/testnet-envs/.env.n2'
        working-directory: core/relay
        
      - name: Start Relay for Corda_Network
        run: make start-server COMPOSE_ARG='--env-file docker/testnet-envs/.env.corda'
        working-directory: core/relay
                
      - name: Start Relay for Corda_Network2
        run: make start-server COMPOSE_ARG='--env-file docker/testnet-envs/.env.corda2'
        working-directory: core/relay
        
      # FABRIC DRIVER
      - name: Setup Fabric Driver .env
        run: |
          sed -i "s#<PATH-TO-WEAVER>#${GITHUB_WORKSPACE}#g" docker-testnet-envs/.env.n1
          sed -i "s#<PATH-TO-WEAVER>#${GITHUB_WORKSPACE}#g" docker-testnet-envs/.env.n2
        working-directory: core/drivers/fabric-driver
        
      - name: Start Fabric Driver for network1
        run: make deploy COMPOSE_ARG='--env-file docker-testnet-envs/.env.n1'
        working-directory: core/drivers/fabric-driver
      
      - name: Start Fabric Driver for network2
        run: make deploy COMPOSE_ARG='--env-file docker-testnet-envs/.env.n2'
        working-directory: core/drivers/fabric-driver
        
      # CORDA DRIVER
      - name: Start Corda Driver
        run: make deploy COMPOSE_ARG='--env-file docker-testnet-envs/.env.corda'
        working-directory: core/drivers/corda-driver
        
      - name: Start Corda_Network2 Driver
        run: make deploy COMPOSE_ARG='--env-file docker-testnet-envs/.env.corda2'
        working-directory: core/drivers/corda-driver
        
      # FABRIC CLI
      - name: Setup Fabric CLI .npmrc
        run: |
          cp .npmrc.template .npmrc
          sed -i "s/<personal-access-token>/${{ secrets.GITHUB_TOKEN }}/g" .npmrc
          cat .npmrc
        working-directory: samples/fabric/fabric-cli
      - name: Build Fabric CLI
        run: |
          npm install --global yarn
          make build
        working-directory: samples/fabric/fabric-cli
      - name: Setup Fabric CLI Config
        run: |
          echo ${GITHUB_WORKSPACE}
          cp config.template.json config.json
          sed -i "s#<PATH-TO-WEAVER>#${GITHUB_WORKSPACE}#g" config.json
        working-directory: samples/fabric/fabric-cli
      - name: Setup Fabric CLI ENV
        run: |
          echo ${GITHUB_WORKSPACE}
          cp .env.template .env
          sed -i "s/CHAINCODE_PATH=.*/CHAINCODE_PATH=\.\/chaincode\.json/g" .env
          ./bin/fabric-cli env set MEMBER_CREDENTIAL_FOLDER ${GITHUB_WORKSPACE}/samples/fabric/fabric-cli/src/data/credentials_docker
          ./bin/fabric-cli env set CONFIG_PATH ${GITHUB_WORKSPACE}/samples/fabric/fabric-cli/config.json
          cat .env
        working-directory: samples/fabric/fabric-cli
        
      - name: Fabric CLI Configure ALL
        run: ./bin/fabric-cli configure all network1 network2
        working-directory: samples/fabric/fabric-cli
        
      # CORDA CLIENT
      - name: Corda CLI Initialize Vault
        run: make initialise-vault-docker
        working-directory: samples/corda/corda-simple-application
    
      - name: Data Transfer Corda Client Tests
        run: |
          COUNT=0
          TOTAL=8
          
          # CORDA-CORDA2
          ./clients/build/install/clients/bin/clients request-state localhost:9081 relay-corda2:9082/Corda_Network2/corda_network2_partya_1:10003#com.cordaSimpleApplication.flow.GetStateByKey:H 1> tmp.out    
          cat tmp.out | grep "SimpleState(key=H, value=\[SimpleState(key=H, value=1" && COUNT=$(( COUNT + 1 )) && echo "PASS"
          cat tmp.out

          ./clients/build/install/clients/bin/clients get-state H 1> tmp.out
          cat tmp.out | grep "SimpleState(key=H, value=\[SimpleState(key=H, value=1" && COUNT=$(( COUNT + 1 )) && echo "PASS"
          cat tmp.out

          # CORDA2-CORDA

          NETWORK_NAME=Corda_Network2 CORDA_PORT=30006 ./clients/build/install/clients/bin/clients request-state localhost:9082 relay-corda:9081/Corda_Network/corda_partya_1:10003#com.cordaSimpleApplication.flow.GetStateByKey:C 1> tmp.out  
          cat tmp.out | grep "SimpleState(key=C, value=\[SimpleState(key=C, value=20" && COUNT=$(( COUNT + 1 )) && echo "PASS"
          cat tmp.out

          NETWORK_NAME=Corda_Network2 CORDA_PORT=30006 ./clients/build/install/clients/bin/clients get-state C 1> tmp.out
          cat tmp.out | grep "SimpleState(key=C, value=\[SimpleState(key=C, value=20" && COUNT=$(( COUNT + 1 )) && echo "PASS"
          cat tmp.out

          # CORDA - FABRIC1
          ./clients/build/install/clients/bin/clients request-state localhost:9081 relay-network1:9080/network1/mychannel:simplestate:Read:a 1> tmp.out
          cat tmp.out | grep "SimpleState(key=a, value=Arcturus" && COUNT=$(( COUNT + 1 )) && echo "PASS"
          cat tmp.out

          ./clients/build/install/clients/bin/clients get-state a 1> tmp.out
          cat tmp.out | grep "SimpleState(key=a, value=Arcturus" && COUNT=$(( COUNT + 1 )) && echo "PASS"
          cat tmp.out

          # CORDA - FABRIC2
          ./clients/build/install/clients/bin/clients request-state localhost:9081 relay-network2:9083/network2/mychannel:simplestate:Read:Arcturus 1> tmp.out
          cat tmp.out | grep "SimpleState(key=Arcturus, value=17.671" && COUNT=$(( COUNT + 1 )) && echo "PASS"
          cat tmp.out

          ./clients/build/install/clients/bin/clients get-state Arcturus 1> tmp.out
          cat tmp.out | grep "SimpleState(key=Arcturus, value=17.671" && COUNT=$(( COUNT + 1 )) && echo "PASS"
          cat tmp.out

          # RESULT
          echo "Passed $COUNT/$TOTAL Tests."

          if [ $COUNT == $TOTAL ]; then
              exit 0
          else
              exit 1
          fi
        working-directory: samples/corda/corda-simple-application
        
      # FABRIC CLI
      - name: Data Transfer Fabric CLI Tests
        run: |
          COUNT=0
          TOTAL=8

          # FABRIC2 - FABRIC1
          cp chaincode.json.template chaincode.json
          ./bin/fabric-cli interop --local-network=network2 --requesting-org=Org1MSP relay-network1:9080/network1/mychannel:simplestate:Read:a &> tmp.out
          tail -n 1 tmp.out | grep "Args: a, Arcturus" && COUNT=$(( COUNT + 1 )) && echo "PASS"
          cat tmp.out

          ./bin/fabric-cli chaincode query mychannel simplestate read '["a"]' --local-network=network2 &> tmp.out
          tail -n 1 tmp.out | grep "Result from network query: Arcturus" && COUNT=$(( COUNT + 1 )) && echo "PASS"
          cat tmp.out

          # FABRIC1 - FABRIC2
          sed -i "s/\"args\"\: \[\"a\"/\"args\"\: \[\"Arcturus\"/g" chaincode.json
          ./bin/fabric-cli interop --local-network=network1 --requesting-org=Org1MSP relay-network2:9083/network2/mychannel:simplestate:Read:Arcturus &> tmp.out
          tail -n 1 tmp.out | grep "Args: Arcturus, 17.671" && COUNT=$(( COUNT + 1 )) && echo "PASS"
          cat tmp.out

          ./bin/fabric-cli chaincode query mychannel simplestate read '["Arcturus"]' --local-network=network1 &> tmp.out
          tail -n 1 tmp.out | grep "Result from network query: 17.671" && COUNT=$(( COUNT + 1 )) && echo "PASS"
          cat tmp.out

          # FABRIC1 - CORDA
          cp chaincode.json.template chaincode.json
          sed -i "s/\"args\"\: \[\"a\"/\"args\"\: \[\"H\"/g" chaincode.json
          ./bin/fabric-cli interop --local-network=network1 --sign=true --requesting-org=Org1MSP relay-corda:9081/Corda_Network/corda_partya_1:10003#com.cordaSimpleApplication.flow.GetStateByKey:H --debug=true &> tmp.out
          tail -n 1 tmp.out | grep "Args: H, \[SimpleState(key=H, value=1" && COUNT=$(( COUNT + 1 )) && echo "PASS"
          cat tmp.out

          ./bin/fabric-cli chaincode query mychannel simplestate read '["H"]' --local-network=network1 &> tmp.out
          tail -n 1 tmp.out | grep "Result from network query: \[SimpleState(key=H, value=1" && COUNT=$(( COUNT + 1 )) && echo "PASS"
          cat tmp.out

          # FABRIC2 - CORDA
          cp chaincode.json.template chaincode.json
          sed -i "s/\"args\"\: \[\"a\"/\"args\"\: \[\"C\"/g" chaincode.json
          ./bin/fabric-cli interop --local-network=network2 --sign=true --requesting-org=Org1MSP relay-corda:9081/Corda_Network/corda_partya_1:10003#com.cordaSimpleApplication.flow.GetStateByKey:C --debug=true &> tmp.out
          tail -n 1 tmp.out | grep "Args: C, \[SimpleState(key=C, value=20" && COUNT=$(( COUNT + 1 )) && echo "PASS"
          cat tmp.out

          ./bin/fabric-cli chaincode query mychannel simplestate read '["C"]' --local-network=network2 &> tmp.out
          tail -n 1 tmp.out | grep "Result from network query: \[SimpleState(key=C, value=20" && COUNT=$(( COUNT + 1 )) && echo "PASS"
          cat tmp.out


          # RESULT
          echo "Passed $COUNT/$TOTAL Tests."

          if [ $COUNT == $TOTAL ]; then
              exit 0
          else
              exit 1
          fi
        working-directory: samples/fabric/fabric-cli
<<<<<<< HEAD
=======
        
  data-sharing-semi-local:
    # if: ${{ false }}  # disable
    # The type of runner that the job will run on
    runs-on: ubuntu-latest

    # Steps represent a sequence of tasks that will be executed as part of the job
    steps:
      # Checks-out your repository under $GITHUB_WORKSPACE, so your job can access it
      - uses: actions/checkout@v2
        
      - name: Set up JDK 8
        uses: actions/setup-java@v2
        with:
          java-version: '8'
          distribution: 'adopt'
          
      - name: Set up Go
        uses: actions/setup-go@v2
        with:
          go-version: 1.16
          
      - name: Use Node.js 14.x
        uses: actions/setup-node@v2
        with:
          node-version: 14.x
          
      - name: Use Protoc 3.15
        run: |
          curl -LO https://github.com/protocolbuffers/protobuf/releases/download/v3.15.6/protoc-3.15.6-linux-x86_64.zip
          unzip protoc-3.15.6-linux-x86_64.zip -d protoc
          go get -u google.golang.org/protobuf/cmd/protoc-gen-go
          go get -u google.golang.org/grpc/cmd/protoc-gen-go-grpc
          
      # PROTOS
      - name: Build JS Protos
        run: |
          export PATH="$PATH:${GITHUB_WORKSPACE}/protoc/bin"
          make build
        working-directory: common/protos-js
                
      # Build Dependencies
      - name: Build Fabric Interop SDK
        run: make build-local
        working-directory: sdks/fabric/interoperation-node-sdk
        
      # BUILD RELAY AND DRIVERS Image
      - name: Build Relay Image
        run: |
          make build-server-local
          sed -i "s#ghcr.io/hyperledger-labs/weaver-relay-server#weaver-relay-server#g" docker/testnet-envs/.env.corda
          sed -i "s#ghcr.io/hyperledger-labs/weaver-relay-server#weaver-relay-server#g" docker/testnet-envs/.env.corda2
          sed -i "s#ghcr.io/hyperledger-labs/weaver-relay-server#weaver-relay-server#g" docker/testnet-envs/.env.n1
          sed -i "s#ghcr.io/hyperledger-labs/weaver-relay-server#weaver-relay-server#g" docker/testnet-envs/.env.n2
        working-directory: core/relay
        
      - name: Build Fabric Driver Image
        run: |
          make build-image-local
          sed -i "s#ghcr.io/hyperledger-labs/weaver-fabric-driver#weaver-fabric-driver#g" docker-testnet-envs/.env.n1
          sed -i "s#ghcr.io/hyperledger-labs/weaver-fabric-driver#weaver-fabric-driver#g" docker-testnet-envs/.env.n2
        working-directory: core/drivers/fabric-driver
        
      - name: Generate github.properties
        run: |
          echo "Using ${GITHUB_ACTOR} user."
          echo "username=${GITHUB_ACTOR}" >> github.properties
          echo "password=${{ secrets.GITHUB_TOKEN }}" >> github.properties
          echo "url=https://maven.pkg.github.com/${GITHUB_ACTOR}/weaver-dlt-interoperability" >> github.properties
          
          echo "Using ${GITHUB_ACTOR} user."
          echo "username=${GITHUB_ACTOR}" >> github.main.properties
          echo "password=${{ secrets.GITHUB_TOKEN }}" >> github.main.properties
          echo "url=https://maven.pkg.github.com/hyperledger-labs/weaver-dlt-interoperability" >> github.main.properties
          
          ./scripts/get-cordapps.sh || mv github.main.properties github.properties
          
          cat github.properties
        working-directory: tests/network-setups/corda          
        
      - name: Build Corda Driver Image
        run: |
          cp ../../../tests/network-setups/corda/github.properties .
          make image-local
          sed -i "s#ghcr.io/hyperledger-labs/weaver-corda-driver#weaver-corda-driver#g" docker-testnet-envs/.env.corda
          sed -i "s#ghcr.io/hyperledger-labs/weaver-corda-driver#weaver-corda-driver#g" docker-testnet-envs/.env.corda2
        working-directory: core/drivers/corda-driver
          
      # CORDA NETWORK
      - name: Start Corda Network
        run: |
          sed -i "/docker logs corda_partya_1 -f/"' s/^/#/' "scripts/start-nodes.sh"
          make start &> corda-net.out &
        working-directory: tests/network-setups/corda
      
      # FABRIC NETWORK
      # Use local InteropCC as Remote with go.mod instead of go.mod.local
      - name: Fetch interopcc
        run: |
          TMP_PATH=$PWD/../../../tests/network-setups/fabric/shared/tmp
          mkdir -p $TMP_PATH
          OLD_GOPATH=$GOPATH
          export GOPATH=$TMP_PATH
          echo "GO Path: ${GOPATH}"
          go get -d github.com/hyperledger-labs/weaver-dlt-interoperability/core/network/fabric-interop-cc/contracts/interop
          chmod +wr -R $TMP_PATH/pkg/mod
          ls -lh $TMP_PATH/pkg/mod/github.com/hyperledger-labs/weaver-dlt-interoperability/core/network/fabric-interop-cc/contracts
          rm -rf $TMP_PATH/pkg/mod/github.com/hyperledger-labs/weaver-dlt-interoperability/core/network/fabric-interop-cc/contracts/interop*/*
          cp -r contracts/interop/* $TMP_PATH/pkg/mod/github.com/hyperledger-labs/weaver-dlt-interoperability/core/network/fabric-interop-cc/contracts/interop*/
          ls -lh $TMP_PATH/pkg/mod/github.com/hyperledger-labs/weaver-dlt-interoperability/core/network/fabric-interop-cc/contracts/interop*
          export GOPATH=$OLD_GOPATH
        working-directory: core/network/fabric-interop-cc
        
      - name: Setup Interopcc
        run: |
            cd interop*
            go mod vendor
            ROOT_DIR=../../../../../../../../../../../../../../..
            cp -r $ROOT_DIR/common/protos-go/* vendor/github.com/hyperledger-labs/weaver-dlt-interoperability/common/protos-go/
            cp -r $ROOT_DIR/core/network/fabric-interop-cc/libs/assetexchange/* vendor/github.com/hyperledger-labs/weaver-dlt-interoperability/core/network/fabric-interop-cc/libs/assetexchange/
            cp -r $ROOT_DIR/core/network/fabric-interop-cc/libs/utils/* vendor/github.com/hyperledger-labs/weaver-dlt-interoperability/core/network/fabric-interop-cc/libs/utils/
            cp -r $ROOT_DIR/core/network/fabric-interop-cc/libs/testutils/* vendor/github.com/hyperledger-labs/weaver-dlt-interoperability/core/network/fabric-interop-cc/libs/testutils/
        working-directory: tests/network-setups/fabric/shared/tmp/pkg/mod/github.com/hyperledger-labs/weaver-dlt-interoperability/core/network/fabric-interop-cc/contracts
        
      - name: Start Fabric Network
        run: make start-interop
        working-directory: tests/network-setups/fabric/dev
        
      - name: Corda Network logs
        run: |
          cat tests/network-setups/corda/corda-net.out
          docker logs corda_partya_1
        
      # RELAY
      - name: Edit Relay docker compose
        run: make convert-compose-method2
        working-directory: core/relay
        
      - name: Start Relay for network1
        run: make start-server COMPOSE_ARG='--env-file docker/testnet-envs/.env.n1'
        working-directory: core/relay
      
      - name: Start Relay for network2
        run: make start-server COMPOSE_ARG='--env-file docker/testnet-envs/.env.n2'
        working-directory: core/relay
        
      - name: Start Relay for Corda_Network
        run: make start-server COMPOSE_ARG='--env-file docker/testnet-envs/.env.corda'
        working-directory: core/relay
                
      - name: Start Relay for Corda_Network2
        run: make start-server COMPOSE_ARG='--env-file docker/testnet-envs/.env.corda2'
        working-directory: core/relay
        
      # FABRIC DRIVER
      - name: Setup Fabric Driver .env
        run: |
          sed -i "s#<PATH-TO-WEAVER>#${GITHUB_WORKSPACE}#g" docker-testnet-envs/.env.n1
          sed -i "s#<PATH-TO-WEAVER>#${GITHUB_WORKSPACE}#g" docker-testnet-envs/.env.n2
        working-directory: core/drivers/fabric-driver
        
      - name: Start Fabric Driver for network1
        run: make deploy COMPOSE_ARG='--env-file docker-testnet-envs/.env.n1'
        working-directory: core/drivers/fabric-driver
      
      - name: Start Fabric Driver for network2
        run: make deploy COMPOSE_ARG='--env-file docker-testnet-envs/.env.n2'
        working-directory: core/drivers/fabric-driver
        
      # CORDA DRIVER
      - name: Start Corda Driver
        run: make deploy COMPOSE_ARG='--env-file docker-testnet-envs/.env.corda'
        working-directory: core/drivers/corda-driver
        
      - name: Start Corda_Network2 Driver
        run: make deploy COMPOSE_ARG='--env-file docker-testnet-envs/.env.corda2'
        working-directory: core/drivers/corda-driver
        
      # FABRIC CLI
      - name: Setup Fabric CLI .npmrc
        run: |
          cp .npmrc.template .npmrc
          sed -i "s/<personal-access-token>/${{ secrets.GITHUB_TOKEN }}/g" .npmrc
          cat .npmrc
        working-directory: samples/fabric/fabric-cli
      - name: Build Fabric CLI
        run: |
          npm install --global yarn
          make build-local
        working-directory: samples/fabric/fabric-cli
      - name: Setup Fabric CLI Config
        run: |
          echo ${GITHUB_WORKSPACE}
          cp config.template.json config.json
          sed -i "s#<PATH-TO-WEAVER>#${GITHUB_WORKSPACE}#g" config.json
        working-directory: samples/fabric/fabric-cli
      - name: Setup Fabric CLI ENV
        run: |
          echo ${GITHUB_WORKSPACE}
          cp .env.template .env
          sed -i "s/CHAINCODE_PATH=.*/CHAINCODE_PATH=\.\/chaincode\.json/g" .env
          ./bin/fabric-cli env set MEMBER_CREDENTIAL_FOLDER ${GITHUB_WORKSPACE}/samples/fabric/fabric-cli/src/data/credentials_docker
          ./bin/fabric-cli env set CONFIG_PATH ${GITHUB_WORKSPACE}/samples/fabric/fabric-cli/config.json
          cat .env
        working-directory: samples/fabric/fabric-cli
        
      - name: Fabric CLI Configure ALL
        run: ./bin/fabric-cli configure all network1 network2
        working-directory: samples/fabric/fabric-cli
        
      # CORDA CLIENT
      - name: Corda CLI Initialize Vault
        run: make initialise-vault-docker
        working-directory: samples/corda/corda-simple-application
    
      - name: Data Transfer Corda Client Tests
        run: |
          COUNT=0
          TOTAL=8
          
          # CORDA-CORDA2
          ./clients/build/install/clients/bin/clients request-state localhost:9081 relay-corda2:9082/Corda_Network2/corda_network2_partya_1:10003#com.cordaSimpleApplication.flow.GetStateByKey:H 1> tmp.out    
          cat tmp.out | grep "SimpleState(key=H, value=\[SimpleState(key=H, value=1" && COUNT=$(( COUNT + 1 )) && echo "PASS"
          cat tmp.out

          ./clients/build/install/clients/bin/clients get-state H 1> tmp.out
          cat tmp.out | grep "SimpleState(key=H, value=\[SimpleState(key=H, value=1" && COUNT=$(( COUNT + 1 )) && echo "PASS"
          cat tmp.out

          # CORDA2-CORDA

          NETWORK_NAME=Corda_Network2 CORDA_PORT=30006 ./clients/build/install/clients/bin/clients request-state localhost:9082 relay-corda:9081/Corda_Network/corda_partya_1:10003#com.cordaSimpleApplication.flow.GetStateByKey:C 1> tmp.out  
          cat tmp.out | grep "SimpleState(key=C, value=\[SimpleState(key=C, value=20" && COUNT=$(( COUNT + 1 )) && echo "PASS"
          cat tmp.out

          NETWORK_NAME=Corda_Network2 CORDA_PORT=30006 ./clients/build/install/clients/bin/clients get-state C 1> tmp.out
          cat tmp.out | grep "SimpleState(key=C, value=\[SimpleState(key=C, value=20" && COUNT=$(( COUNT + 1 )) && echo "PASS"
          cat tmp.out

          # CORDA - FABRIC1
          ./clients/build/install/clients/bin/clients request-state localhost:9081 relay-network1:9080/network1/mychannel:simplestate:Read:a 1> tmp.out
          cat tmp.out | grep "SimpleState(key=a, value=Arcturus" && COUNT=$(( COUNT + 1 )) && echo "PASS"
          cat tmp.out

          ./clients/build/install/clients/bin/clients get-state a 1> tmp.out
          cat tmp.out | grep "SimpleState(key=a, value=Arcturus" && COUNT=$(( COUNT + 1 )) && echo "PASS"
          cat tmp.out

          # CORDA - FABRIC2
          ./clients/build/install/clients/bin/clients request-state localhost:9081 relay-network2:9083/network2/mychannel:simplestate:Read:Arcturus 1> tmp.out
          cat tmp.out | grep "SimpleState(key=Arcturus, value=17.671" && COUNT=$(( COUNT + 1 )) && echo "PASS"
          cat tmp.out

          ./clients/build/install/clients/bin/clients get-state Arcturus 1> tmp.out
          cat tmp.out | grep "SimpleState(key=Arcturus, value=17.671" && COUNT=$(( COUNT + 1 )) && echo "PASS"
          cat tmp.out

          # RESULT
          echo "Passed $COUNT/$TOTAL Tests."

          if [ $COUNT == $TOTAL ]; then
              exit 0
          else
              exit 1
          fi
        working-directory: samples/corda/corda-simple-application
        
      # FABRIC CLI
      - name: Data Transfer Fabric CLI Tests
        run: |
          COUNT=0
          TOTAL=8

          # FABRIC2 - FABRIC1
          cp chaincode.json.template chaincode.json
          ./bin/fabric-cli interop --local-network=network2 --requesting-org=Org1MSP relay-network1:9080/network1/mychannel:simplestate:Read:a &> tmp.out
          tail -n 1 tmp.out | grep "Args: a, Arcturus" && COUNT=$(( COUNT + 1 )) && echo "PASS"
          cat tmp.out

          ./bin/fabric-cli chaincode query mychannel simplestate read '["a"]' --local-network=network2 &> tmp.out
          tail -n 1 tmp.out | grep "Result from network query: Arcturus" && COUNT=$(( COUNT + 1 )) && echo "PASS"
          cat tmp.out

          # FABRIC1 - FABRIC2
          sed -i "s/\"args\"\: \[\"a\"/\"args\"\: \[\"Arcturus\"/g" chaincode.json
          ./bin/fabric-cli interop --local-network=network1 --requesting-org=Org1MSP relay-network2:9083/network2/mychannel:simplestate:Read:Arcturus &> tmp.out
          tail -n 1 tmp.out | grep "Args: Arcturus, 17.671" && COUNT=$(( COUNT + 1 )) && echo "PASS"
          cat tmp.out

          ./bin/fabric-cli chaincode query mychannel simplestate read '["Arcturus"]' --local-network=network1 &> tmp.out
          tail -n 1 tmp.out | grep "Result from network query: 17.671" && COUNT=$(( COUNT + 1 )) && echo "PASS"
          cat tmp.out

          # FABRIC1 - CORDA
          cp chaincode.json.template chaincode.json
          sed -i "s/\"args\"\: \[\"a\"/\"args\"\: \[\"H\"/g" chaincode.json
          ./bin/fabric-cli interop --local-network=network1 --sign=true --requesting-org=Org1MSP relay-corda:9081/Corda_Network/corda_partya_1:10003#com.cordaSimpleApplication.flow.GetStateByKey:H --debug=true &> tmp.out
          tail -n 1 tmp.out | grep "Args: H, \[SimpleState(key=H, value=1" && COUNT=$(( COUNT + 1 )) && echo "PASS"
          cat tmp.out

          ./bin/fabric-cli chaincode query mychannel simplestate read '["H"]' --local-network=network1 &> tmp.out
          tail -n 1 tmp.out | grep "Result from network query: \[SimpleState(key=H, value=1" && COUNT=$(( COUNT + 1 )) && echo "PASS"
          cat tmp.out

          # FABRIC2 - CORDA
          cp chaincode.json.template chaincode.json
          sed -i "s/\"args\"\: \[\"a\"/\"args\"\: \[\"C\"/g" chaincode.json
          ./bin/fabric-cli interop --local-network=network2 --sign=true --requesting-org=Org1MSP relay-corda:9081/Corda_Network/corda_partya_1:10003#com.cordaSimpleApplication.flow.GetStateByKey:C --debug=true &> tmp.out
          tail -n 1 tmp.out | grep "Args: C, \[SimpleState(key=C, value=20" && COUNT=$(( COUNT + 1 )) && echo "PASS"
          cat tmp.out

          ./bin/fabric-cli chaincode query mychannel simplestate read '["C"]' --local-network=network2 &> tmp.out
          tail -n 1 tmp.out | grep "Result from network query: \[SimpleState(key=C, value=20" && COUNT=$(( COUNT + 1 )) && echo "PASS"
          cat tmp.out


          # RESULT
          echo "Passed $COUNT/$TOTAL Tests."

          if [ $COUNT == $TOTAL ]; then
              exit 0
          else
              exit 1
          fi
        working-directory: samples/fabric/fabric-cli
>>>>>>> 6f20c638
             
  data-sharing-local:
    # The type of runner that the job will run on
    runs-on: ubuntu-latest

    # Steps represent a sequence of tasks that will be executed as part of the job
    steps:
      # Checks-out your repository under $GITHUB_WORKSPACE, so your job can access it
      - uses: actions/checkout@v2
    
      - name: Set up JDK 8
        uses: actions/setup-java@v2
        with:
          java-version: '8'
          distribution: 'adopt'
          
      - name: Set up Go
        uses: actions/setup-go@v2
        with:
          go-version: 1.16
          
      - name: Use Node.js 14.x
        uses: actions/setup-node@v2
        with:
          node-version: 14.x
      
      - name: Install RUST Toolchain minimal stable with clippy and rustfmt
        uses: actions-rs/toolchain@v1
        with:
          profile: minimal
          toolchain: stable
          components: rustfmt, clippy
          
      - name: Get Latest Relay Dependencies
        run: |
          cargo update -p nom
          cargo update -p lexical-core
        working-directory: core/relay
          
      - name: Use Protoc 3.15
        run: |
          curl -LO https://github.com/protocolbuffers/protobuf/releases/download/v3.15.6/protoc-3.15.6-linux-x86_64.zip
          unzip protoc-3.15.6-linux-x86_64.zip -d protoc
          go get -u google.golang.org/protobuf/cmd/protoc-gen-go
          go get -u google.golang.org/grpc/cmd/protoc-gen-go-grpc
          
      # PROTOS
      - name: Build GO Protos
        run: |
          export PATH="$PATH:${GITHUB_WORKSPACE}/protoc/bin"
          make build
        working-directory: common/protos-go
    
      # PROTOS
      - name: Build JS Protos
        run: |
          export PATH="$PATH:${GITHUB_WORKSPACE}/protoc/bin"
          make build
        working-directory: common/protos-js
        
      - name: Build Java Protos
        run: make build
        working-directory: common/protos-java-kt
        
      # Build Dependencies        
      - name: Build Corda Interop App
        run: make build-local
        working-directory: core/network/corda-interop-app
        
      - name: Build Corda Interop SDK
        run: make build
        working-directory: sdks/corda

      - name: Build Corda SimpleApplication
        run: make build-local
        working-directory: samples/corda/corda-simple-application
        
      - name: Build Fabric Interop SDK
        run: make build-local
        working-directory: sdks/fabric/interoperation-node-sdk
    
      - name: Build Fabric CLI
        run: make build-local
        working-directory: samples/fabric/fabric-cli
        
      - name: Build Relay
        run: make
        working-directory: core/relay
        
      - name: Build Fabric Driver
        run: make build-local
        working-directory: core/drivers/fabric-driver
        
      - name: Build Corda Driver
        run: make build-local
        working-directory: core/drivers/corda-driver

      # CORDA NETWORK
      - name: Start Corda Network
        run: |
          sed -i "/docker logs corda_partya_1 -f/"' s/^/#/' "scripts/start-nodes.sh"
          make start-local &> corda-net.out &
        working-directory: tests/network-setups/corda
      
      # FABRIC NETWORK
          
      - name: Start Fabric Network
        run: make start-interop-local
        working-directory: tests/network-setups/fabric/dev
        
      - name: Corda Network logs
        run: |
          cat tests/network-setups/corda/corda-net.out
          docker logs corda_partya_1
        
      # RELAY
      - name: Start Relay for network1
        run: RELAY_CONFIG=config/Fabric_Relay.toml cargo run --bin server &> relay-n1.out &
        working-directory: core/relay
      
      - name: Start Relay for network2
        run: RELAY_CONFIG=config/Fabric_Relay2.toml cargo run --bin server &> relay-n2.out &
        working-directory: core/relay
        
      - name: Start Relay for Corda_Network
        run: RELAY_CONFIG=config/Corda_Relay.toml cargo run --bin server &> relay-corda.out &
        working-directory: core/relay
                
      - name: Start Relay for Corda_Network2
        run: RELAY_CONFIG=config/Corda_Relay2.toml cargo run --bin server &> relay-corda2.out &
        working-directory: core/relay
        
      # FABRIC DRIVER
      - name: Setup Fabric Driver .env
        run: |
          cp .env.template .env
          CCP_PATH=${GITHUB_WORKSPACE}/tests/network-setups/fabric/shared/network1/peerOrganizations/org1.network1.com/connection-org1.json
          sed -i "s#path_to_connection_profile#${CCP_PATH}#g" .env
        working-directory: core/drivers/fabric-driver
        
      - name: Start Fabric Driver for network1
        run: npm run dev &> fdriver-n1.out &
        working-directory: core/drivers/fabric-driver
      
      - name: Start Fabric Driver for network2
        run: CONNECTION_PROFILE=${GITHUB_WORKSPACE}/tests/network-setups/fabric/shared/network2/peerOrganizations/org1.network2.com/connection-org1.json NETWORK_NAME=network2 RELAY_ENDPOINT=localhost:9083 DRIVER_ENDPOINT=localhost:9095 npm run dev &> fdriver-n2.out &
        working-directory: core/drivers/fabric-driver
        
      # CORDA DRIVER
      - name: Start Corda_Network Driver
        run: ./build/install/corda-driver/bin/corda-driver &> corda-driver.out &
        working-directory: core/drivers/corda-driver
        
      - name: Start Corda_Network2 Driver
        run: DRIVER_PORT=9098 ./build/install/corda-driver/bin/corda-driver &> corda2-driver.out &
        working-directory: core/drivers/corda-driver
      
      # FABRIC CLI
      - name: Setup Fabric CLI Config
        run: |
          echo ${GITHUB_WORKSPACE}
          cp config.template.json config.json
          sed -i "s#<PATH-TO-WEAVER>#${GITHUB_WORKSPACE}#g" config.json
        working-directory: samples/fabric/fabric-cli
      - name: Setup Fabric CLI ENV
        run: |
          echo ${GITHUB_WORKSPACE}
          cp .env.template .env
          sed -i "s/CHAINCODE_PATH=.*/CHAINCODE_PATH=\.\/chaincode\.json/g" .env
          ./bin/fabric-cli env set MEMBER_CREDENTIAL_FOLDER ${GITHUB_WORKSPACE}/samples/fabric/fabric-cli/src/data/credentials
          ./bin/fabric-cli env set CONFIG_PATH ${GITHUB_WORKSPACE}/samples/fabric/fabric-cli/config.json
          cat .env
          cp chaincode.json.template chaincode.json
        working-directory: samples/fabric/fabric-cli
        
      - name: Fabric CLI Configure ALL
        run: ./bin/fabric-cli configure all network1 network2
        working-directory: samples/fabric/fabric-cli
        
      # CORDA CLIENT
      - name: Corda CLI Initialize Vault
        run: make initialise-vault
        working-directory: samples/corda/corda-simple-application
    
      - name: Data Transfer Corda Client Tests
        run: |
          COUNT=0
          TOTAL=8
          
          # CORDA-CORDA2
          ./clients/build/install/clients/bin/clients request-state localhost:9081 localhost:9082/Corda_Network2/localhost:30006#com.cordaSimpleApplication.flow.GetStateByKey:H 1> tmp.out    
          cat tmp.out | grep "SimpleState(key=H, value=\[SimpleState(key=H, value=1" && COUNT=$(( COUNT + 1 )) && echo "PASS"
          cat tmp.out
          
          ./clients/build/install/clients/bin/clients get-state H 1> tmp.out
          cat tmp.out | grep "SimpleState(key=H, value=\[SimpleState(key=H, value=1" && COUNT=$(( COUNT + 1 )) && echo "PASS"
          cat tmp.out
          
          # CORDA2-CORDA
          
          NETWORK_NAME=Corda_Network2 CORDA_PORT=30006 ./clients/build/install/clients/bin/clients request-state localhost:9082 localhost:9081/Corda_Network/localhost:10006#com.cordaSimpleApplication.flow.GetStateByKey:C 1> tmp.out  
          cat tmp.out | grep "SimpleState(key=C, value=\[SimpleState(key=C, value=20" && COUNT=$(( COUNT + 1 )) && echo "PASS"
          cat tmp.out
          
          NETWORK_NAME=Corda_Network2 CORDA_PORT=30006 ./clients/build/install/clients/bin/clients get-state C 1> tmp.out
          cat tmp.out | grep "SimpleState(key=C, value=\[SimpleState(key=C, value=20" && COUNT=$(( COUNT + 1 )) && echo "PASS"
          cat tmp.out
          
          # CORDA - FABRIC1
          ./clients/build/install/clients/bin/clients request-state localhost:9081 localhost:9080/network1/mychannel:simplestate:Read:a 1> tmp.out    
          cat tmp.out | grep "SimpleState(key=a, value=Arcturus" && COUNT=$(( COUNT + 1 )) && echo "PASS"
          cat tmp.out

          ./clients/build/install/clients/bin/clients get-state a 1> tmp.out
          cat tmp.out | grep "SimpleState(key=a, value=Arcturus" && COUNT=$(( COUNT + 1 )) && echo "PASS"
          cat tmp.out

          # CORDA - FABRIC2
          ./clients/build/install/clients/bin/clients request-state localhost:9081 localhost:9083/network2/mychannel:simplestate:Read:Arcturus 1> tmp.out
          cat tmp.out | grep "SimpleState(key=Arcturus, value=17.671" && COUNT=$(( COUNT + 1 )) && echo "PASS"
          cat tmp.out

          ./clients/build/install/clients/bin/clients get-state Arcturus 1> tmp.out
          cat tmp.out | grep "SimpleState(key=Arcturus, value=17.671" && COUNT=$(( COUNT + 1 )) && echo "PASS"
          cat tmp.out

          # RESULT
          echo "Passed $COUNT/$TOTAL Tests."

          if [ $COUNT == $TOTAL ]; then
              exit 0
          else
              exit 1
          fi
        working-directory: samples/corda/corda-simple-application
        
      # FABRIC CLI
      - name: Data Transfer Fabric CLI Tests
        run: |
          COUNT=0
          TOTAL=12

          # FABRIC2 - FABRIC1
          cp chaincode.json.template chaincode.json
          ./bin/fabric-cli interop --local-network=network2 --requesting-org=Org1MSP localhost:9080/network1/mychannel:simplestate:Read:a &> tmp.out
          tail -n 1 tmp.out | grep "Args: a, Arcturus" && COUNT=$(( COUNT + 1 )) && echo "PASS"
          cat tmp.out

          ./bin/fabric-cli chaincode query mychannel simplestate read '["a"]' --local-network=network2 &> tmp.out
          tail -n 1 tmp.out | grep "Result from network query: Arcturus" && COUNT=$(( COUNT + 1 )) && echo "PASS"
          cat tmp.out

          # FABRIC2 - FABRIC1 - CONFIDENTIAL
          sed -i "s/\"args\"\: \[\"a\"/\"args\"\: \[\"b\"/g" chaincode.json
          ./bin/fabric-cli interop --local-network=network2 --requesting-org=Org1MSP --e2e-confidentiality=true localhost:9080/network1/mychannel:simplestate:Read:b &> tmp.out
          tail -n 1 tmp.out | grep "Args: b, Betelgeuse" && COUNT=$(( COUNT + 1 )) && echo "PASS"
          cat tmp.out

          ./bin/fabric-cli chaincode query mychannel simplestate read '["b"]' --local-network=network2 &> tmp.out
          tail -n 1 tmp.out | grep "Result from network query: Betelgeuse" && COUNT=$(( COUNT + 1 )) && echo "PASS"
          cat tmp.out

          # FABRIC1 - FABRIC2
          sed -i "s/\"args\"\: \[\"b\"/\"args\"\: \[\"Arcturus\"/g" chaincode.json
          ./bin/fabric-cli interop --local-network=network1 --requesting-org=Org1MSP localhost:9083/network2/mychannel:simplestate:Read:Arcturus &> tmp.out
          tail -n 1 tmp.out | grep "Args: Arcturus, 17.671" && COUNT=$(( COUNT + 1 )) && echo "PASS"
          cat tmp.out

          ./bin/fabric-cli chaincode query mychannel simplestate read '["Arcturus"]' --local-network=network1 &> tmp.out
          tail -n 1 tmp.out | grep "Result from network query: 17.671" && COUNT=$(( COUNT + 1 )) && echo "PASS"
          cat tmp.out

          # FABRIC1 - FABRIC2 - CONFIDENTIAL
          sed -i "s/\"args\"\: \[\"Arcturus\"/\"args\"\: \[\"Betelgeuse\"/g" chaincode.json
          ./bin/fabric-cli interop --local-network=network1 --requesting-org=Org1MSP --e2e-confidentiality=true localhost:9083/network2/mychannel:simplestate:Read:Betelgeuse &> tmp.out
          tail -n 1 tmp.out | grep "Args: Betelgeuse, 617.1" && COUNT=$(( COUNT + 1 )) && echo "PASS"
          cat tmp.out

          ./bin/fabric-cli chaincode query mychannel simplestate read '["Betelgeuse"]' --local-network=network1 &> tmp.out
          tail -n 1 tmp.out | grep "Result from network query: 617.1" && COUNT=$(( COUNT + 1 )) && echo "PASS"
          cat tmp.out

          # FABRIC1 - CORDA
          cp chaincode.json.template chaincode.json
          sed -i "s/\"args\"\: \[\"a\"/\"args\"\: \[\"H\"/g" chaincode.json
          ./bin/fabric-cli interop --local-network=network1 --sign=true --requesting-org=Org1MSP localhost:9081/Corda_Network/localhost:10006#com.cordaSimpleApplication.flow.GetStateByKey:H --debug=true &> tmp.out
          tail -n 1 tmp.out | grep "Args: H, \[SimpleState(key=H, value=1" && COUNT=$(( COUNT + 1 )) && echo "PASS"
          cat tmp.out

          ./bin/fabric-cli chaincode query mychannel simplestate read '["H"]' --local-network=network1 &> tmp.out
          tail -n 1 tmp.out | grep "Result from network query: \[SimpleState(key=H, value=1" && COUNT=$(( COUNT + 1 )) && echo "PASS"
          cat tmp.out

          # FABRIC2 - CORDA
          cp chaincode.json.template chaincode.json
          sed -i "s/\"args\"\: \[\"a\"/\"args\"\: \[\"C\"/g" chaincode.json
          ./bin/fabric-cli interop --local-network=network2 --sign=true --requesting-org=Org1MSP localhost:9081/Corda_Network/localhost:10006#com.cordaSimpleApplication.flow.GetStateByKey:C --debug=true --debug=true &> tmp.out
          tail -n 1 tmp.out | grep "Args: C, \[SimpleState(key=C, value=20" && COUNT=$(( COUNT + 1 )) && echo "PASS"
          cat tmp.out

          ./bin/fabric-cli chaincode query mychannel simplestate read '["C"]' --local-network=network2 &> tmp.out
          tail -n 1 tmp.out | grep "Result from network query: \[SimpleState(key=C, value=20" && COUNT=$(( COUNT + 1 )) && echo "PASS"
          cat tmp.out


          # RESULT
          echo "Passed $COUNT/$TOTAL Tests."

          if [ $COUNT == $TOTAL ]; then
              exit 0
          else
              exit 1
          fi
        working-directory: samples/fabric/fabric-cli
<|MERGE_RESOLUTION|>--- conflicted
+++ resolved
@@ -16,7 +16,7 @@
 # A workflow run is made up of one or more jobs that can run sequentially or in parallel
 jobs:
   data-sharing:
-    if: ${{ false }}  # disable
+    # if: ${{ false }}  # disable
     # The type of runner that the job will run on
     runs-on: ubuntu-latest
 
@@ -267,8 +267,6 @@
               exit 1
           fi
         working-directory: samples/fabric/fabric-cli
-<<<<<<< HEAD
-=======
         
   data-sharing-semi-local:
     # if: ${{ false }}  # disable
@@ -594,7 +592,6 @@
               exit 1
           fi
         working-directory: samples/fabric/fabric-cli
->>>>>>> 6f20c638
              
   data-sharing-local:
     # The type of runner that the job will run on
