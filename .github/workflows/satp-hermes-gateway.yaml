--- conflicted
+++ resolved
@@ -1,12 +1,7 @@
-<<<<<<< HEAD
 # SATP-Hermes Gateway tests and docker deployments
-name: SATP-Hermes Gateway CI
-
-=======
 name: SATP CI - tests and docker deployments
 env:
   NODEJS_VERSION: v18.19.0
->>>>>>> 84329f69
 on:
   # Run tests on PR
   pull_request:
