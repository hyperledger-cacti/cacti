# SATP-Hermes Gateway tests and docker deployments
<<<<<<< HEAD
name: SATP CI - tests and docker deployments
=======
name: SATP-Hermes Gateway
>>>>>>> 2d16c56c
env:
  NODEJS_VERSION: v18.19.0
on:
  # Run tests on PR
  pull_request:
    branches: [main, satp-dev]
  # Run tests and build/push docker images on push
  push:
    branches: [main, satp-dev]
<<<<<<< HEAD

env:
  NODEJS_VERSION: v18.19.0

=======
>>>>>>> 2d16c56c
jobs:
  build-dev-satp:
    runs-on: ubuntu-22.04
    continue-on-error: false
    env:
      NODEJS_VERSION: v18.19.0
      FULL_BUILD_DISABLED: true
      TOOLS_VALIDATE_BUNDLE_NAMES_DISABLED: true
      CUSTOM_CHECKS_DISABLED: true
      CONFIGURE_DISABLED: false
      CHECK_WORK_TREE_STATUS_DISABLED: true
    steps:
      - name: Use Node.js
        uses: actions/setup-node@v4.0.3
        with:
          node-version: ${{ env.NODEJS_VERSION }}
      - uses: actions/checkout@v4.1.7

      - id: yarn-cache
        name: Initialize Yarn Cache
        uses: actions/cache@v3
        with:
          key: ${{ runner.os }}-yarn-${{ hashFiles('./yarn.lock') }}
          path: ./.yarn/
          restore-keys: |
            ${{ runner.os }}-yarn-

      - if: steps.yarn-cache.outputs.cache-hit != 'true'
        name: Run CI script
        run: ./tools/ci.sh

  run-satp-tests:
    needs: build-dev-satp
    runs-on: ubuntu-22.04
    env:
      NODEJS_VERSION: v18.19.0
      FULL_BUILD_DISABLED: true
      JEST_TEST_PATTERN: packages/cactus-plugin-satp-hermes/src/test/typescript/(unit|integration|benchmark)/.*/*.test.ts
      JEST_TEST_RUNNER_DISABLED: false

      # SATP specific configuration
      SATP_ENABLE_CRASH_RECOVERY: false
      SATP_ENABLE_OPEN_API: false
      SATP_LOG_LEVEL: DEBUG
      SATP_ENABLE_LOCAL_REPOSITORY: true
      SATP_ENABLE_REMOTE_REPOSITORY: false

    steps:
      - uses: actions/checkout@v4.1.7
      - name: Use Node.js ${{ env.NODEJS_VERSION }}
        uses: actions/setup-node@v4.0.2
        with:
          node-version: ${{ env.NODEJS_VERSION }}
      - run: ./tools/ci.sh

  set-docker-tags:
    needs: run-satp-tests 
    if: github.event_name == 'push' && (github.ref == 'refs/heads/main' || github.ref == 'refs/heads/satp-dev')
    runs-on: ubuntu-22.04
    outputs:
      tag_suffix: ${{ steps.set_tags.outputs.tag_suffix }}
      tag_version: ${{ steps.set_tags.outputs.tag_version }}
      dockerhub_image: ${{ steps.set_tags.outputs.dockerhub_image }}
      ghcr_image: ${{ steps.set_tags.outputs.ghcr_image }}
    steps:
<<<<<<< HEAD
      - uses: actions/checkout@v4.1.7
      - name: Debug Environment
        run: |
          echo "Debug: Current ref = ${{ github.ref }}"
          echo "Debug: Event name = ${{ github.event_name }}"
          echo "Debug: GitHub workspace = ${{ github.workspace }}"
          echo "Debug: Repository = ${{ github.repository }}"
          
=======
      - uses: actions/checkout@v4.1.7  
      - name: Debug Build Info
        run: |
          PACKAGE_VERSION=$(node -e "console.log(require('./packages/cactus-plugin-satp-hermes/package.json').version)")
          echo "Debug: Building for tag version = ${{ needs.set-docker-tags.outputs.tag_version }}"
          echo "Debug: Building for dockerhub image = ${{ needs.set-docker-tags.outputs.dockerhub_image }}"
          echo "Debug: Node.js version = ${{ env.NODEJS_VERSION }}"
          echo "Debug: Package version = ${PACKAGE_VERSION}"
          echo "Debug: Commit hash = $(git rev-parse --short HEAD)"
>>>>>>> 2d16c56c
      - name: Set image tags
        id: set_tags
        run: |
          TAG_SUFFIX=$(if [ "${{ github.ref }}" = "refs/heads/main" ]; then echo "prod"; else echo "dev"; fi)
          TAG_VERSION="$(date -u +"%Y-%m-%dT%H-%M-%S")-${TAG_SUFFIX}-$(git rev-parse --short HEAD)"
          DOCKERHUB_IMAGE="hyperledger/satp-hermes-gateway"
          GHCR_IMAGE="ghcr.io/hyperledger-cacti/satp-hermes-gateway"
          
          echo "Debug: Setting tag suffix = ${TAG_SUFFIX}"
          echo "Debug: Setting tag version = ${TAG_VERSION}"
          echo "Debug: Setting dockerhub image = ${DOCKERHUB_IMAGE}"
          echo "Debug: Setting ghcr image = ${GHCR_IMAGE}"
          
          echo "tag_suffix=${TAG_SUFFIX}" >> $GITHUB_OUTPUT
          echo "tag_version=${TAG_VERSION}" >> $GITHUB_OUTPUT
          echo "dockerhub_image=${DOCKERHUB_IMAGE}" >> $GITHUB_OUTPUT
          echo "ghcr_image=${GHCR_IMAGE}" >> $GITHUB_OUTPUT
  build-and-push-dockerhub:
    needs: set-docker-tags
    if: github.event_name == 'push' && (github.ref == 'refs/heads/main' || github.ref == 'refs/heads/satp-dev')
    runs-on: ubuntu-22.04
    env:
      NODEJS_VERSION: v18.19.0
    steps:
      - uses: actions/checkout@v4.1.7
      - name: Debug Build Info
        run: |
          echo "Debug: Building for tag version = ${{ needs.set-docker-tags.outputs.tag_version }}"
          echo "Debug: Building for dockerhub image = ${{ needs.set-docker-tags.outputs.dockerhub_image }}"
          echo "Debug: Node.js version = ${{ env.NODEJS_VERSION }}"
          echo "Debug: Working directory content:"
          ls -la
          echo "Debug: SATP plugin directory content:"
          ls -la packages/cactus-plugin-satp-hermes/ || echo "Plugin directory not found"
          
      - name: Use Node.js ${{ env.NODEJS_VERSION }}
        uses: actions/setup-node@v4.0.3
        with:
          node-version: ${{ env.NODEJS_VERSION }}
          
      - name: Configure and build bundle
        run: |
          echo "Debug: Starting bundle configuration and build"
          yarn configure
          echo "Debug: Yarn configure completed"
          yarn lerna run build:bundle --scope=@hyperledger/cactus-plugin-satp-hermes
          echo "Debug: Bundle build completed"
          
      - name: Set up Docker Buildx
        uses: docker/setup-buildx-action@v3
        
      - name: Debug Docker Info
        run: |
          echo "Debug: Docker version:"
          docker version
          echo "Debug: Docker info:"
          docker info
          
      - name: Login to Docker Hub
        uses: docker/login-action@v3
        with:
          username: ${{ secrets.DOCKERHUB_USERNAME }}
          password: ${{ secrets.DOCKERHUB_PAT }}
          
      - name: Build and push Docker image
        uses: docker/build-push-action@v5
        with:
          context: ./packages/cactus-plugin-satp-hermes/
          file: ./packages/cactus-plugin-satp-hermes/satp-hermes-gateway.Dockerfile
          push: true
          labels: |
            org.opencontainers.image.source=https://github.com/hyperledger/cacti
            org.opencontainers.image.description=SATP Hermes Gateway
            org.opencontainers.image.licenses=Apache-2.0
            org.opencontainers.image.vendor=Hyperledger
            org.opencontainers.image.version=${{ needs.set-docker-tags.outputs.tag_version }}
            org.opencontainers.image.visibility=public
          tags: |
            ${{ needs.set-docker-tags.outputs.dockerhub_image }}:${{ needs.set-docker-tags.outputs.tag_version }}
            ${{ needs.set-docker-tags.outputs.dockerhub_image }}:latest

  build-and-push-ghcr:
    needs: set-docker-tags
    if: github.event_name == 'push' && (github.ref == 'refs/heads/main' || github.ref == 'refs/heads/satp-dev')
    runs-on: ubuntu-22.04
    env:
      NODEJS_VERSION: v18.19.0
    steps:
      - uses: actions/checkout@v4.1.7
      - name: Debug Build Info
        run: |
          echo "Debug: Building for tag version = ${{ needs.set-docker-tags.outputs.tag_version }}"
          echo "Debug: Building for GHCR image = ${{ needs.set-docker-tags.outputs.ghcr_image }}"
          echo "Debug: Node.js version = ${{ env.NODEJS_VERSION }}"
          echo "Debug: Working directory content:"
          ls -la
          echo "Debug: SATP plugin directory content:"
          ls -la packages/cactus-plugin-satp-hermes/ || echo "Plugin directory not found"
          
      - name: Use Node.js ${{ env.NODEJS_VERSION }}
        uses: actions/setup-node@v4.0.3
        with:
          node-version: ${{ env.NODEJS_VERSION }}
          
      - name: Configure and build bundle
        run: |
          echo "Debug: Starting bundle configuration and build"
          yarn configure
          echo "Debug: Yarn configure completed"
          yarn lerna run build:bundle --scope=@hyperledger/cactus-plugin-satp-hermes
          echo "Debug: Bundle build completed"
          
      - name: Set up Docker Buildx
        uses: docker/setup-buildx-action@v3
        
      - name: Debug Docker Info
        run: |
          echo "Debug: Docker version:"
          docker version
          echo "Debug: Docker info:"
          docker info
          
      - name: Login to GHCR
        uses: docker/login-action@v3
        with:
          registry: ghcr.io
          username: ${{ secrets.GHCR_USERNAME }}
          password: ${{ secrets.GHCR_TOKEN }}
          
      - name: Build and push Docker image
        uses: docker/build-push-action@v5
        with:
          context: ./packages/cactus-plugin-satp-hermes/
          file: ./packages/cactus-plugin-satp-hermes/satp-hermes-gateway.Dockerfile
          push: true
          labels: |
            org.opencontainers.image.source=https://github.com/hyperledger/cacti
            org.opencontainers.image.description=SATP Hermes Gateway
            org.opencontainers.image.licenses=Apache-2.0
            org.opencontainers.image.vendor=Hyperledger
            org.opencontainers.image.version=${{ needs.set-docker-tags.outputs.tag_version }}
            org.opencontainers.image.visibility=public
          tags: |
            ${{ needs.set-docker-tags.outputs.ghcr_image }}:${{ needs.set-docker-tags.outputs.tag_version }}
            ${{ needs.set-docker-tags.outputs.ghcr_image }}:latest<|MERGE_RESOLUTION|>--- conflicted
+++ resolved
@@ -1,9 +1,6 @@
 # SATP-Hermes Gateway tests and docker deployments
-<<<<<<< HEAD
 name: SATP CI - tests and docker deployments
-=======
-name: SATP-Hermes Gateway
->>>>>>> 2d16c56c
+
 env:
   NODEJS_VERSION: v18.19.0
 on:
@@ -13,13 +10,10 @@
   # Run tests and build/push docker images on push
   push:
     branches: [main, satp-dev]
-<<<<<<< HEAD
 
 env:
   NODEJS_VERSION: v18.19.0
 
-=======
->>>>>>> 2d16c56c
 jobs:
   build-dev-satp:
     runs-on: ubuntu-22.04
@@ -85,26 +79,19 @@
       dockerhub_image: ${{ steps.set_tags.outputs.dockerhub_image }}
       ghcr_image: ${{ steps.set_tags.outputs.ghcr_image }}
     steps:
-<<<<<<< HEAD
-      - uses: actions/checkout@v4.1.7
-      - name: Debug Environment
-        run: |
+      - uses: actions/checkout@v4.1.7  
+      - name: Debug Build Info
+        run: |
+          PACKAGE_VERSION=$(node -e "console.log(require('./packages/cactus-plugin-satp-hermes/package.json').version)")
           echo "Debug: Current ref = ${{ github.ref }}"
           echo "Debug: Event name = ${{ github.event_name }}"
           echo "Debug: GitHub workspace = ${{ github.workspace }}"
           echo "Debug: Repository = ${{ github.repository }}"
-          
-=======
-      - uses: actions/checkout@v4.1.7  
-      - name: Debug Build Info
-        run: |
-          PACKAGE_VERSION=$(node -e "console.log(require('./packages/cactus-plugin-satp-hermes/package.json').version)")
           echo "Debug: Building for tag version = ${{ needs.set-docker-tags.outputs.tag_version }}"
           echo "Debug: Building for dockerhub image = ${{ needs.set-docker-tags.outputs.dockerhub_image }}"
           echo "Debug: Node.js version = ${{ env.NODEJS_VERSION }}"
           echo "Debug: Package version = ${PACKAGE_VERSION}"
           echo "Debug: Commit hash = $(git rev-parse --short HEAD)"
->>>>>>> 2d16c56c
       - name: Set image tags
         id: set_tags
         run: |
