/* eslint-disable prettier/prettier */
import { Server } from "http";
import { Server as SecureServer } from "https";

import { Express } from "express";
import Web3 from "web3";
<<<<<<< HEAD
import Web3JsQuorum, { IWeb3Quorum, ISendRawTransaction, IPrivateTransactionReceipt } from "web3js-quorum";
import path from "path";
import fs from "fs";
=======
import Web3JsQuorum, {
  IWeb3Quorum,
  ISendRawTransaction,
  IPrivateTransactionReceipt,
} from "web3js-quorum";

>>>>>>> 00ea6258
// The strange way of obtaining the contract class here is like this because
// web3-eth internally sub-classes the Contract class at runtime
// @see https://stackoverflow.com/a/63639280/698470
const Contract = new Web3().eth.Contract;
import { ContractSendMethod } from "web3-eth-contract";
import { TransactionReceipt } from "web3-eth";

import OAS from "../json/openapi.json";

import {
  ConsensusAlgorithmFamily,
  IPluginLedgerConnector,
  IWebServiceEndpoint,
  IPluginWebService,
  ICactusPlugin,
  ICactusPluginOptions,
} from "@hyperledger/cactus-core-api";

import {
  PluginRegistry,
  consensusHasTransactionFinality,
} from "@hyperledger/cactus-core";

import {
  Checks,
  Logger,
  LoggerProvider,
  LogLevelDesc,
} from "@hyperledger/cactus-common";

import { DeployContractSolidityBytecodeEndpoint } from "./web-services/deploy-contract-solidity-bytecode-endpoint";
import { DeployContractSolidityBytecodeJsonObjectEndpoint } from "./web-services/deploy-contract-solidity-bytecode-endpoint-json-object";

import {
  DeployContractSolidityBytecodeV1Request,
  DeployContractSolidityBytecodeJsonObjectV1Request,
  DeployContractSolidityBytecodeV1Response,
  EthContractInvocationType,
  InvokeContractV1Request,
  InvokeContractJsonObjectV1Request,
  InvokeContractV1Response,
  RunTransactionRequest,
  RunTransactionResponse,
  Web3SigningCredentialGethKeychainPassword,
  Web3SigningCredentialCactusKeychainRef,
  Web3SigningCredentialPrivateKeyHex,
  Web3SigningCredentialType,
} from "./generated/openapi/typescript-axios/";

import { RunTransactionEndpoint } from "./web-services/run-transaction-endpoint";
import { InvokeContractEndpoint } from "./web-services/invoke-contract-endpoint";
import { InvokeContractJsonObjectEndpoint } from "./web-services/invoke-contract-endpoint-json-object";
import { isWeb3SigningCredentialNone } from "./model-type-guards";

import { PrometheusExporter } from "./prometheus-exporter/prometheus-exporter";
import {
  GetPrometheusExporterMetricsEndpointV1,
  IGetPrometheusExporterMetricsEndpointV1Options,
} from "./web-services/get-prometheus-exporter-metrics-endpoint-v1";
import { RuntimeError } from "run-time-error";

export interface IPluginLedgerConnectorQuorumOptions
  extends ICactusPluginOptions {
  rpcApiHttpHost: string;
  privateUrl: string;
  logLevel?: LogLevelDesc;
  prometheusExporter?: PrometheusExporter;
  pluginRegistry: PluginRegistry;
}

export class PluginLedgerConnectorQuorum
  implements
    IPluginLedgerConnector<
      DeployContractSolidityBytecodeV1Request,
      DeployContractSolidityBytecodeV1Response,
      RunTransactionRequest,
      RunTransactionResponse
    >,
    ICactusPlugin,
    IPluginWebService {
  private readonly pluginRegistry: PluginRegistry;
  public prometheusExporter: PrometheusExporter;
  private readonly instanceId: string;
  private readonly privateUrl: string;
  private readonly log: Logger;
<<<<<<< HEAD
  private readonly web3Raw: Web3;
  private readonly web3JsQ: IWeb3Quorum;
=======
  private readonly web3: Web3;
  private readonly web3JsQuorum: IWeb3Quorum;
>>>>>>> 00ea6258
  private httpServer: Server | SecureServer | null = null;
  private endpoints: IWebServiceEndpoint[] | undefined;
  public static readonly CLASS_NAME = "PluginLedgerConnectorQuorum";

  public get className(): string {
    return PluginLedgerConnectorQuorum.CLASS_NAME;
  }

  constructor(public readonly options: IPluginLedgerConnectorQuorumOptions) {
    const fnTag = `${this.className}#constructor()`;
    Checks.truthy(options, `${fnTag} arg options`);
    Checks.truthy(options.rpcApiHttpHost, `${fnTag} options.rpcApiHttpHost`);
    Checks.truthy(options.instanceId, `${fnTag} options.instanceId`);
    Checks.truthy(options.pluginRegistry, `${fnTag} options.pluginRegistry`);

    const level = this.options.logLevel || "INFO";
    const label = this.className;
    this.log = LoggerProvider.getOrCreate({ level, label });

    this.privateUrl = options.privateUrl;

    const web3Provider = new Web3.providers.HttpProvider(
      this.options.rpcApiHttpHost,
    );
<<<<<<< HEAD
    this.web3Raw = new Web3(web3Provider);
    this.web3JsQ = Web3JsQuorum(
      this.web3Raw,
=======
    this.web3 = new Web3(web3Provider);
    this.web3JsQuorum = Web3JsQuorum(
      this.web3,
>>>>>>> 00ea6258
      { privateUrl: this.privateUrl },
      true,
    );

    this.instanceId = options.instanceId;
    this.pluginRegistry = options.pluginRegistry as PluginRegistry;
    this.prometheusExporter =
      options.prometheusExporter ||
      new PrometheusExporter({ pollingIntervalInMin: 1 });
    Checks.truthy(
      this.prometheusExporter,
      `${fnTag} options.prometheusExporter`,
    );

    this.prometheusExporter.startMetricsCollection();
  }

  public getOpenApiSpec(): unknown {
    return OAS;
  }

  public getPrometheusExporter(): PrometheusExporter {
    return this.prometheusExporter;
  }

  public async getPrometheusExporterMetrics(): Promise<string> {
    const res: string = await this.prometheusExporter.getPrometheusMetrics();
    this.log.debug(`getPrometheusExporterMetrics() response: %o`, res);
    return res;
  }

  public getInstanceId(): string {
    return this.instanceId;
  }

  public async shutdown(): Promise<void> {
    this.log.info(`Shutting down ${this.className}...`);
  }

  public async onPluginInit(): Promise<unknown> {
    return;
  }

  async registerWebServices(app: Express): Promise<IWebServiceEndpoint[]> {
    const webServices = await this.getOrCreateWebServices();
    await Promise.all(webServices.map((ws) => ws.registerExpress(app)));
    return webServices;
  }

  public async getOrCreateWebServices(): Promise<IWebServiceEndpoint[]> {
    if (Array.isArray(this.endpoints)) {
      return this.endpoints;
    }
    const endpoints: IWebServiceEndpoint[] = [];
    {
      const endpoint = new DeployContractSolidityBytecodeEndpoint({
        connector: this,
        logLevel: this.options.logLevel,
      });
      endpoints.push(endpoint);
    }
    {
      const endpoint = new DeployContractSolidityBytecodeJsonObjectEndpoint({
        connector: this,
        logLevel: this.options.logLevel,
      });
      endpoints.push(endpoint);
    }
    {
      const endpoint = new RunTransactionEndpoint({
        connector: this,
        logLevel: this.options.logLevel,
      });
      endpoints.push(endpoint);
    }
    {
      const endpoint = new InvokeContractEndpoint({
        connector: this,
        logLevel: this.options.logLevel,
      });
      endpoints.push(endpoint);
    }
    {
      const endpoint = new InvokeContractJsonObjectEndpoint({
        connector: this,
        logLevel: this.options.logLevel,
      });
      endpoints.push(endpoint);
    }
    {
      const opts: IGetPrometheusExporterMetricsEndpointV1Options = {
        connector: this,
        logLevel: this.options.logLevel,
      };
      const endpoint = new GetPrometheusExporterMetricsEndpointV1(opts);
      endpoints.push(endpoint);
    }
    this.endpoints = endpoints;
    return endpoints;
  }

  public getPackageName(): string {
    return `@hyperledger/cactus-plugin-ledger-connector-quorum`;
  }

  public async getConsensusAlgorithmFamily(): Promise<
    ConsensusAlgorithmFamily
  > {
    return ConsensusAlgorithmFamily.Authority;
  }
  public async hasTransactionFinality(): Promise<boolean> {
    const currentConsensusAlgorithmFamily = await this.getConsensusAlgorithmFamily();

    return consensusHasTransactionFinality(currentConsensusAlgorithmFamily);
  }

  /**
   * Verifies that it is safe to call a specific method of a Web3 Contract.
   *
   * @param contract The Web3 Contract instance to check whether it has a method with a specific name or not.
   * @param name The name of the method that will be checked if it's usable on `contract` or not.
   * @returns Boolean `true` when it IS safe to call the method named `name` on the contract.
   * @throws If the contract instance is falsy or it's methods object is falsy. Also throws if the method name is a blank string.
   */
  public async isSafeToCallContractMethod(
    contract: InstanceType<typeof Contract>,
    name: string,
  ): Promise<boolean> {
    Checks.truthy(
      contract,
      `${this.className}#isSafeToCallContractMethod():contract`,
    );

    Checks.truthy(
      contract.methods,
      `${this.className}#isSafeToCallContractMethod():contract.methods`,
    );

    Checks.nonBlankString(
      name,
      `${this.className}#isSafeToCallContractMethod():name`,
    );

    const { methods } = contract;

    return Object.prototype.hasOwnProperty.call(methods, name);
  }

  public async getContractInfoKeychain(
    req: InvokeContractV1Request,
  ): Promise<any> {
    const fnTag = `${this.className}#invokeContract()`;

    const { contractName, keychainId } = req;
    if (!contractName) {
      throw new Error(
        `${fnTag} Cannot recover the keychain plugin because the contractName is empty`,
      );
    }
    if (!keychainId) {
      throw new Error(`${fnTag} Cannot invoke contract without keychainId`);
    }
    const keychainPlugin = this.pluginRegistry.findOneByKeychainId(keychainId);
    if (!keychainPlugin.has(contractName)) {
      throw new Error(
        `${fnTag} Cannot invoke the contract because contractName is not in the keychainPlugin`,
      );
    }
    const contractStr = await keychainPlugin.get(contractName);
    const contractJSON = JSON.parse(contractStr);
    (req as any).contractJSON = contractJSON;

    // if not exists a contract deployed, we deploy it
    const networkId = await this.web3JsQ.eth.net.getId();
    if (
      !contractJSON.networks ||
      !contractJSON.networks[networkId] ||
      !contractJSON.networks[networkId].address
    ) {
      if (isWeb3SigningCredentialNone(req.web3SigningCredential)) {
        throw new Error(`${fnTag} Cannot deploy contract with pre-signed TX`);
      }

      const receipt = await this.runDeploy(req);

      const address = {
        address: receipt.transactionReceipt.contractAddress,
      };
      const network = { [networkId]: address };
      contractJSON.networks = network;
      keychainPlugin.set(req.contractName, JSON.stringify(contractJSON));
    }
    (req as any).contractAddress = contractJSON.networks[networkId].address;

    return this.invokeContract(req);
  }

  public async getContractInfo(
    req: InvokeContractJsonObjectV1Request,
  ): Promise<any> {
    const fnTag = `${this.className}#invokeContractNoKeychain()`;
    const { contractJSON, contractAddress } = req;
    if (!contractJSON) {
      throw new Error(`${fnTag} The contractJson param is needed`);
    }
    if (!contractAddress) {
      throw new Error(`${fnTag} The contractAddress param is needed`);
    }
    return this.invokeContract(req);
  }

  public async invokeContract(req: any): Promise<InvokeContractV1Response> {
    const fnTag = `${this.className}#invokeContract()`;

    const { contractAddress, contractJSON } = req;

    let abi;
    if (contractJSON.abi) {
      if (typeof contractJSON.abi === "string") {
        abi = JSON.parse(contractJSON.abi);
      } else {
        abi = contractJSON.abi;
      }
    } else {
      throw new Error(`${fnTag} Contract ABI is necessary`);
    }

    const contractInstance: InstanceType<typeof Contract> = new this.web3JsQ.eth.Contract(
      abi,
      contractAddress,
    );

    const isSafeToCall = await this.isSafeToCallContractMethod(
      contractInstance,
      req.methodName,
    );
    if (!isSafeToCall) {
      throw new RuntimeError(
        `Invalid method name provided in request. ${req.methodName} does not exist on the Web3 contract object's "methods" property.`,
      );
    }

    const methodRef = contractInstance.methods[req.methodName];
    Checks.truthy(methodRef, `${fnTag} YourContract.${req.methodName}`);

    const method: ContractSendMethod = methodRef(...req.params);
    if (req.invocationType === EthContractInvocationType.Call) {
      contractInstance.methods[req.methodName];
      const callOutput = await (method as any).call();
      const success = true;
      return { success, callOutput };
    } else if (req.invocationType === EthContractInvocationType.Send) {
      if (isWeb3SigningCredentialNone(req.web3SigningCredential)) {
        throw new Error(`${fnTag} Cannot deploy contract with pre-signed TX`);
      }
      const web3SigningCredential = req.web3SigningCredential as
        | Web3SigningCredentialPrivateKeyHex
        | Web3SigningCredentialCactusKeychainRef;
      const payload = (method.send as any).request();
      const { params } = payload;
      const [transactionConfig] = params;
      if (!req.gas) {
        req.gas = await this.web3JsQ.eth.estimateGas(transactionConfig);
      }
      transactionConfig.from = web3SigningCredential.ethAccount;
      transactionConfig.gas = req.gas;
      transactionConfig.gasPrice = req.gasPrice;
      transactionConfig.value = req.value;
      transactionConfig.nonce = req.nonce;

      const txReq: RunTransactionRequest = {
        transactionConfig,
        web3SigningCredential,
        privateTransactionConfig: req.privateTransactionConfig,
        timeoutMs: req.timeoutMs || 60000,
      };
      const out = await this.transact(txReq);
      const success = out.transactionReceipt.status;
      const data = { success, out };
      return data;
    } else {
      throw new Error(
        `${fnTag} Unsupported invocation type ${req.invocationType}`,
      );
    }
  }

  public async transact(
    req: RunTransactionRequest,
  ): Promise<RunTransactionResponse> {
    const fnTag = `${this.className}#transact()`;

    switch (req.web3SigningCredential.type) {
      case Web3SigningCredentialType.CactusKeychainRef: {
        return this.transactCactusKeychainRef(req);
      }
      case Web3SigningCredentialType.GethKeychainPassword: {
        return this.transactGethKeychain(req);
      }
      case Web3SigningCredentialType.PrivateKeyHex: {
        return this.transactPrivateKey(req);
      }
      case Web3SigningCredentialType.None: {
        if (req.transactionConfig.rawTransaction) {
          return this.transactSigned(req.transactionConfig.rawTransaction);
        } else {
          throw new Error(
            `${fnTag} Expected pre-signed raw transaction ` +
              ` since signing credential is specified as` +
              `Web3SigningCredentialType.NONE`,
          );
        }
      }
      default: {
        throw new Error(
          `${fnTag} Unrecognized Web3SigningCredentialType: ` +
            `${req.web3SigningCredential.type} Supported ones are: ` +
            `${Object.values(Web3SigningCredentialType).join(";")}`,
        );
      }
    }
  }

  public async transactSigned(
    rawTransaction: string,
  ): Promise<RunTransactionResponse> {
    const fnTag = `${this.className}#transactSigned()`;

    const receipt = await this.web3JsQ.eth.sendSignedTransaction(
      rawTransaction,
    );

    if (receipt instanceof Error) {
      this.log.debug(`${fnTag} Web3 sendSignedTransaction failed`, receipt);
      throw receipt;
    } else {
      this.prometheusExporter.addCurrentTransaction();
      return { transactionReceipt: receipt };
    }
  }

  public async transactGethKeychain(
    txIn: RunTransactionRequest,
  ): Promise<RunTransactionResponse> {
    const fnTag = `${this.className}#transactGethKeychain()`;
    const { sendTransaction } = this.web3JsQ.eth.personal;
    const { transactionConfig, web3SigningCredential } = txIn;
    const {
      secret,
    } = web3SigningCredential as Web3SigningCredentialGethKeychainPassword;

    if (txIn.privateTransactionConfig) {
      return this.transactPrivate(txIn);
    }

    try {
      const txHash = await sendTransaction(transactionConfig, secret);
      const transactionReceipt = await this.pollForTxReceipt(txHash);
      return { transactionReceipt };
    } catch (ex) {
      throw new Error(
        `${fnTag} Failed to invoke web3.eth.personal.sendTransaction(). ` +
          `InnerException: ${ex.stack}`,
      );
    }
  }

  public async transactPrivateKey(
    req: RunTransactionRequest,
  ): Promise<RunTransactionResponse> {
    const fnTag = `${this.className}#transactPrivateKey()`;
    const { transactionConfig, web3SigningCredential } = req;
    const {
      secret,
    } = web3SigningCredential as Web3SigningCredentialPrivateKeyHex;

    if (req.privateTransactionConfig) {
      return this.transactPrivate(req);
    }

<<<<<<< HEAD
    const signedTx = await this.web3JsQ.eth.accounts.signTransaction(
=======
    const signedTx = await this.web3.eth.accounts.signTransaction(
>>>>>>> 00ea6258
      transactionConfig,
      secret,
    );

    if (signedTx.rawTransaction) {
      return this.transactSigned(signedTx.rawTransaction);
    } else {
      throw new Error(
        `${fnTag} Failed to sign eth transaction. ` +
          `signedTransaction.rawTransaction is blank after .signTransaction().`,
      );
    }
  }

  public async transactPrivate(
    req: RunTransactionRequest,
  ): Promise<RunTransactionResponse> {
    const { web3SigningCredential } = req;
    const {
<<<<<<< HEAD
      ethAccount,
      secret,
    } = web3SigningCredential as Web3SigningCredentialPrivateKeyHex;
    
    const accountKeyPath = path.resolve(
      __dirname,
      "../../test/resources/network-files/member1",
      "accountkey");
    const accountKey = JSON.parse(fs.readFileSync(accountKeyPath, "utf8"));
    const txCount = await this.web3JsQ.eth.getTransactionCount(ethAccount);
    const signingAccount = this.web3JsQ.eth.accounts.decrypt(accountKey, "");
    const txn = {
      gasLimit: req.transactionConfig.gas, //max number of gas units the tx is allowed to use
      gasPrice: req.transactionConfig.gasPrice, //ETH per unit of gas
      data: req.transactionConfig.data, 
=======
      secret,
    } = web3SigningCredential as Web3SigningCredentialPrivateKeyHex;

    const signingAccount = this.web3JsQuorum.eth.accounts.privateKeyToAccount(
      secret,
    );
    const txCount = await this.web3JsQuorum.eth.getTransactionCount(
      signingAccount.address,
    );
    const txn = {
      gasLimit: req.transactionConfig.gas, //max number of gas units the tx is allowed to use
      gasPrice: req.transactionConfig.gasPrice, //ETH per unit of gas
      data: req.transactionConfig.data,
>>>>>>> 00ea6258
      privateKey: secret,
      privateFrom: req.privateTransactionConfig?.privateFrom,
      privateFor: req.privateTransactionConfig?.privateFor,
      from: signingAccount,
      isPrivate: true,
      nonce: txCount,
      value: 0,
    } as ISendRawTransaction;

<<<<<<< HEAD
    const block = await this.web3JsQ.priv.generateAndSendRawTransaction(txn) as unknown;
    const { transactionHash } = block as IPrivateTransactionReceipt;
    const transactionReceipt = await this.web3JsQ.priv.waitForTransactionReceipt(transactionHash);
=======
    const block = (await this.web3JsQuorum.priv.generateAndSendRawTransaction(
      txn,
    )) as unknown;
    const { transactionHash } = block as IPrivateTransactionReceipt;
    const transactionReceipt = await this.web3JsQuorum.priv.waitForTransactionReceipt(
      transactionHash,
    );
>>>>>>> 00ea6258

    return { transactionReceipt: transactionReceipt };
  }

  public async getPrivateTxReceipt(
    privateFrom: string,
    txHash: string,
  ): Promise<RunTransactionResponse> {
    const txPoolReceipt = {} as any;

    console.log(privateFrom);
    console.log(txHash);

    return { transactionReceipt: txPoolReceipt };
  }

  public async transactCactusKeychainRef(
    req: RunTransactionRequest,
  ): Promise<RunTransactionResponse> {
    const fnTag = `${this.className}#transactCactusKeychainRef()`;
    const {
      transactionConfig,
      web3SigningCredential,
      privateTransactionConfig,
    } = req;
    const {
      ethAccount,
      keychainEntryKey,
      keychainId,
    } = web3SigningCredential as Web3SigningCredentialCactusKeychainRef;

    // locate the keychain plugin that has access to the keychain backend
    // denoted by the keychainID from the request.
    const keychainPlugin = this.pluginRegistry.findOneByKeychainId(
      keychainId as string,
    );

    Checks.truthy(keychainPlugin, `${fnTag} keychain for ID:"${keychainId}"`);

    // Now use the found keychain plugin to actually perform the lookup of
    // the private key that we need to run the transaction.
    const privateKeyHex = await keychainPlugin?.get(keychainEntryKey as string);

    if (!transactionConfig.gas) {
      this.log.debug(
        `${fnTag} Gas not specified in the transaction values. Using the estimate from web3`,
      );
      transactionConfig.gas = await this.web3JsQ.eth.estimateGas(
        transactionConfig,
      );
      this.log.debug(
        `${fnTag} Gas estimated from web3 is: `,
        transactionConfig.gas,
      );
    }

    return this.transactPrivateKey({
      privateTransactionConfig,
      transactionConfig,
      web3SigningCredential: {
        ethAccount,
        type: Web3SigningCredentialType.PrivateKeyHex,
        secret: privateKeyHex,
      },
    });
  }

  public async pollForTxReceipt(
    txHash: string,
    timeoutMs = 60000,
  ): Promise<TransactionReceipt> {
    const fnTag = `${this.className}#pollForTxReceipt()`;
    let txReceipt;
    let timedOut = false;
    let tries = 0;
    const startedAt = new Date();

    do {
      txReceipt = await this.web3JsQ.eth.getTransactionReceipt(txHash);
      tries++;
      timedOut = Date.now() >= startedAt.getTime() + timeoutMs;
    } while (!timedOut && !txReceipt);

    if (!txReceipt) {
      throw new Error(`${fnTag} Timed out ${timeoutMs}ms, polls=${tries}`);
    } else {
      return txReceipt;
    }
  }

  private async generateBytecode(req: any): Promise<string> {
<<<<<<< HEAD
    // const tmpContract = new this.web3JsQ.eth.Contract(req.contractJSON.abi);
    // const deployment = tmpContract.deploy({
    //   data: req.contractJSON.bytecode,
    //   arguments: req.constructorArgs,
    // });
    // const abi = deployment.encodeABI();
    // return abi.startsWith("0x") ? abi : `0x${abi}`;
    const tmpContract = req.contractJSON.bytecode;
    return tmpContract;

=======
    const tmpContracts = new this.web3JsQuorum.eth.Contract(
      req.contractJSON.abi,
    );
    const deployment = tmpContracts.deploy({
      data: req.contractJSON.bytecode,
      arguments: req.constructorArgs,
    });
    const abi = deployment.encodeABI();
    return abi.startsWith("0x") ? abi : `0x${abi}`;
>>>>>>> 00ea6258
  }

  async runDeploy(req: any): Promise<DeployContractSolidityBytecodeV1Response> {
    const web3SigningCredential = req.web3SigningCredential as
      | Web3SigningCredentialGethKeychainPassword
      | Web3SigningCredentialPrivateKeyHex;
    const bytecode = await this.generateBytecode(req);

    if (req.privateTransactionConfig) {
      const privacyGroupId =
        req.privateTransactionConfig.privacyGroupId ||
<<<<<<< HEAD
        this.web3JsQ.utils.generatePrivacyGroup(req.privateTransactionConfig);
=======
        this.web3JsQuorum.utils.generatePrivacyGroup(
          req.privateTransactionConfig,
        );
>>>>>>> 00ea6258
      this.log.info("privacyGroupId=%o", privacyGroupId);
      const receipt = await this.transactPrivate({
        privateTransactionConfig: req.privateTransactionConfig,
        transactionConfig: {
<<<<<<< HEAD
          data: "0x" + bytecode,
=======
          data: bytecode,
>>>>>>> 00ea6258
          from: web3SigningCredential.ethAccount,
          gas: req.gas,
          gasPrice: req.gasPrice,
        },
        web3SigningCredential,
      });
      return receipt;
<<<<<<< HEAD

      // const chainId = 1337;
      // const accountAddress = "f0e2db6c8dc6c681bb5d6ad121a107f300e9b2b5";
      // const txCount = await this.web3JsQ.eth.getTransactionCount(`0x${accountAddress}`);
      
      // const contractConstructorInit = "000000000000000000000000000000000000000000000000000000000000002F";

      // const accountKeyPath = path.resolve(
      //   __dirname,
      //   "../../test/resources/network-files/member1",
      //   "accountkey");
      // const accountKey = JSON.parse(fs.readFileSync(accountKeyPath, "utf8"));
      // const signingAccounts = this.web3JsQ.eth.accounts.decrypt(accountKey, "");
      // const tx = {
      //   chainId,
      //   nonce: txCount,
      //   gasPrice: 0, //ETH per unit of gas
      //   gasLimit: 10000000, //max number of gas units the tx is allowed to use
      //   value: 0,
      //   data: '0x'+bytecode+contractConstructorInit,
      //   from: signingAccounts,
      //   isPrivate: true,
      //   privateKey: "b9a4bd1539c15bcc83fa9078fe89200b6e9e802ae992f13cd83c853f16e8bed4",
      //   privateFrom: "BULeR8JyUWhiuuCMU/HLA0Q5pzkYT+cHII3ZKBey3Bo=",
      //   privateFor: ["1iTZde/ndBHvzhcl7V68x44Vx7pl8nwx9LqnM/AfJUg="],
      // };
      // const block = await this.web3JsQ.priv.generateAndSendRawTransaction(tx);
      // const { transactionHash } = block;
      // const receipt = await this.web3JsQ.priv.waitForTransactionReceipt(
      //   transactionHash,
      // );
      // return { transactionReceipt: receipt };
=======
>>>>>>> 00ea6258
    } else {
      const receipt = await this.transact({
        privateTransactionConfig: req.privateTransactionConfig,
        transactionConfig: {
          data: bytecode,
          from: web3SigningCredential.ethAccount,
          gas: req.gas,
          gasPrice: req.gasPrice,
        },
        web3SigningCredential,
      });
      return receipt;
    }
  }

  public async deployContract(
    req: DeployContractSolidityBytecodeV1Request,
  ): Promise<DeployContractSolidityBytecodeV1Response> {
    const fnTag = `${this.className}#deployContract()`;
    Checks.truthy(req, `${fnTag} req`);

    if (isWeb3SigningCredentialNone(req.web3SigningCredential)) {
      throw new Error(`${fnTag} Cannot deploy contract with pre-signed TX`);
    }
    if (!req.keychainId || !req.contractName) {
      throw new Error(
        `${fnTag} Cannot deploy contract without keychainId and the contractName`,
      );
    }
    const keychainPlugin = this.pluginRegistry.findOneByKeychainId(
      req.keychainId,
    );
    Checks.truthy(
      keychainPlugin,
      `${fnTag} keychain for ID:"${req.keychainId}"`,
    );
    if (!keychainPlugin.has(req.contractName)) {
      throw new Error(
        `${fnTag} Cannot create an instance of the contract because the contractName sent and the contractName of the JSON doesn't match`,
      );
    }

    // obtain the contractJSON from keychainPlugin
    const contractStr = await keychainPlugin.get(req.contractName);
    const contractJSON = JSON.parse(contractStr);
    req.contractJSON = contractJSON;

    // deploy the contract
    const receipt = await this.runDeploy(req);

    // save the contract address in the keychainPlugin
    if (
      receipt.transactionReceipt.status &&
      receipt.transactionReceipt.contractAddress &&
      receipt.transactionReceipt.contractAddress != null
    ) {
      const networkId = await this.web3JsQ.eth.net.getId();
      const address = { address: receipt.transactionReceipt.contractAddress };
      const network = { [networkId]: address };
      contractJSON.networks = network;
      keychainPlugin.set(req.contractName, JSON.stringify(contractJSON));
    }

    return receipt;
  }

  public async deployContractJsonObject(
    req: DeployContractSolidityBytecodeJsonObjectV1Request,
  ): Promise<DeployContractSolidityBytecodeV1Response> {
    const fnTag = `${this.className}#deployContractNoKeychain()`;
    if (
      !req.contractJSON ||
      !req.contractJSON.bytecode ||
      !req.web3SigningCredential
    ) {
      throw new Error(
        `${fnTag} Cannot deploy contract without contractJSON, bytecode or web3SigningCredential`,
      );
    }
    return this.runDeploy(req);
  }
}<|MERGE_RESOLUTION|>--- conflicted
+++ resolved
@@ -4,18 +4,12 @@
 
 import { Express } from "express";
 import Web3 from "web3";
-<<<<<<< HEAD
-import Web3JsQuorum, { IWeb3Quorum, ISendRawTransaction, IPrivateTransactionReceipt } from "web3js-quorum";
-import path from "path";
-import fs from "fs";
-=======
 import Web3JsQuorum, {
   IWeb3Quorum,
   ISendRawTransaction,
   IPrivateTransactionReceipt,
 } from "web3js-quorum";
 
->>>>>>> 00ea6258
 // The strange way of obtaining the contract class here is like this because
 // web3-eth internally sub-classes the Contract class at runtime
 // @see https://stackoverflow.com/a/63639280/698470
@@ -101,13 +95,8 @@
   private readonly instanceId: string;
   private readonly privateUrl: string;
   private readonly log: Logger;
-<<<<<<< HEAD
-  private readonly web3Raw: Web3;
-  private readonly web3JsQ: IWeb3Quorum;
-=======
   private readonly web3: Web3;
   private readonly web3JsQuorum: IWeb3Quorum;
->>>>>>> 00ea6258
   private httpServer: Server | SecureServer | null = null;
   private endpoints: IWebServiceEndpoint[] | undefined;
   public static readonly CLASS_NAME = "PluginLedgerConnectorQuorum";
@@ -132,15 +121,9 @@
     const web3Provider = new Web3.providers.HttpProvider(
       this.options.rpcApiHttpHost,
     );
-<<<<<<< HEAD
-    this.web3Raw = new Web3(web3Provider);
-    this.web3JsQ = Web3JsQuorum(
-      this.web3Raw,
-=======
     this.web3 = new Web3(web3Provider);
     this.web3JsQuorum = Web3JsQuorum(
       this.web3,
->>>>>>> 00ea6258
       { privateUrl: this.privateUrl },
       true,
     );
@@ -521,11 +504,7 @@
       return this.transactPrivate(req);
     }
 
-<<<<<<< HEAD
-    const signedTx = await this.web3JsQ.eth.accounts.signTransaction(
-=======
     const signedTx = await this.web3.eth.accounts.signTransaction(
->>>>>>> 00ea6258
       transactionConfig,
       secret,
     );
@@ -545,23 +524,6 @@
   ): Promise<RunTransactionResponse> {
     const { web3SigningCredential } = req;
     const {
-<<<<<<< HEAD
-      ethAccount,
-      secret,
-    } = web3SigningCredential as Web3SigningCredentialPrivateKeyHex;
-    
-    const accountKeyPath = path.resolve(
-      __dirname,
-      "../../test/resources/network-files/member1",
-      "accountkey");
-    const accountKey = JSON.parse(fs.readFileSync(accountKeyPath, "utf8"));
-    const txCount = await this.web3JsQ.eth.getTransactionCount(ethAccount);
-    const signingAccount = this.web3JsQ.eth.accounts.decrypt(accountKey, "");
-    const txn = {
-      gasLimit: req.transactionConfig.gas, //max number of gas units the tx is allowed to use
-      gasPrice: req.transactionConfig.gasPrice, //ETH per unit of gas
-      data: req.transactionConfig.data, 
-=======
       secret,
     } = web3SigningCredential as Web3SigningCredentialPrivateKeyHex;
 
@@ -575,7 +537,6 @@
       gasLimit: req.transactionConfig.gas, //max number of gas units the tx is allowed to use
       gasPrice: req.transactionConfig.gasPrice, //ETH per unit of gas
       data: req.transactionConfig.data,
->>>>>>> 00ea6258
       privateKey: secret,
       privateFrom: req.privateTransactionConfig?.privateFrom,
       privateFor: req.privateTransactionConfig?.privateFor,
@@ -585,11 +546,6 @@
       value: 0,
     } as ISendRawTransaction;
 
-<<<<<<< HEAD
-    const block = await this.web3JsQ.priv.generateAndSendRawTransaction(txn) as unknown;
-    const { transactionHash } = block as IPrivateTransactionReceipt;
-    const transactionReceipt = await this.web3JsQ.priv.waitForTransactionReceipt(transactionHash);
-=======
     const block = (await this.web3JsQuorum.priv.generateAndSendRawTransaction(
       txn,
     )) as unknown;
@@ -597,7 +553,6 @@
     const transactionReceipt = await this.web3JsQuorum.priv.waitForTransactionReceipt(
       transactionHash,
     );
->>>>>>> 00ea6258
 
     return { transactionReceipt: transactionReceipt };
   }
@@ -689,18 +644,6 @@
   }
 
   private async generateBytecode(req: any): Promise<string> {
-<<<<<<< HEAD
-    // const tmpContract = new this.web3JsQ.eth.Contract(req.contractJSON.abi);
-    // const deployment = tmpContract.deploy({
-    //   data: req.contractJSON.bytecode,
-    //   arguments: req.constructorArgs,
-    // });
-    // const abi = deployment.encodeABI();
-    // return abi.startsWith("0x") ? abi : `0x${abi}`;
-    const tmpContract = req.contractJSON.bytecode;
-    return tmpContract;
-
-=======
     const tmpContracts = new this.web3JsQuorum.eth.Contract(
       req.contractJSON.abi,
     );
@@ -710,7 +653,6 @@
     });
     const abi = deployment.encodeABI();
     return abi.startsWith("0x") ? abi : `0x${abi}`;
->>>>>>> 00ea6258
   }
 
   async runDeploy(req: any): Promise<DeployContractSolidityBytecodeV1Response> {
@@ -722,22 +664,14 @@
     if (req.privateTransactionConfig) {
       const privacyGroupId =
         req.privateTransactionConfig.privacyGroupId ||
-<<<<<<< HEAD
-        this.web3JsQ.utils.generatePrivacyGroup(req.privateTransactionConfig);
-=======
         this.web3JsQuorum.utils.generatePrivacyGroup(
           req.privateTransactionConfig,
         );
->>>>>>> 00ea6258
       this.log.info("privacyGroupId=%o", privacyGroupId);
       const receipt = await this.transactPrivate({
         privateTransactionConfig: req.privateTransactionConfig,
         transactionConfig: {
-<<<<<<< HEAD
-          data: "0x" + bytecode,
-=======
           data: bytecode,
->>>>>>> 00ea6258
           from: web3SigningCredential.ethAccount,
           gas: req.gas,
           gasPrice: req.gasPrice,
@@ -745,41 +679,6 @@
         web3SigningCredential,
       });
       return receipt;
-<<<<<<< HEAD
-
-      // const chainId = 1337;
-      // const accountAddress = "f0e2db6c8dc6c681bb5d6ad121a107f300e9b2b5";
-      // const txCount = await this.web3JsQ.eth.getTransactionCount(`0x${accountAddress}`);
-      
-      // const contractConstructorInit = "000000000000000000000000000000000000000000000000000000000000002F";
-
-      // const accountKeyPath = path.resolve(
-      //   __dirname,
-      //   "../../test/resources/network-files/member1",
-      //   "accountkey");
-      // const accountKey = JSON.parse(fs.readFileSync(accountKeyPath, "utf8"));
-      // const signingAccounts = this.web3JsQ.eth.accounts.decrypt(accountKey, "");
-      // const tx = {
-      //   chainId,
-      //   nonce: txCount,
-      //   gasPrice: 0, //ETH per unit of gas
-      //   gasLimit: 10000000, //max number of gas units the tx is allowed to use
-      //   value: 0,
-      //   data: '0x'+bytecode+contractConstructorInit,
-      //   from: signingAccounts,
-      //   isPrivate: true,
-      //   privateKey: "b9a4bd1539c15bcc83fa9078fe89200b6e9e802ae992f13cd83c853f16e8bed4",
-      //   privateFrom: "BULeR8JyUWhiuuCMU/HLA0Q5pzkYT+cHII3ZKBey3Bo=",
-      //   privateFor: ["1iTZde/ndBHvzhcl7V68x44Vx7pl8nwx9LqnM/AfJUg="],
-      // };
-      // const block = await this.web3JsQ.priv.generateAndSendRawTransaction(tx);
-      // const { transactionHash } = block;
-      // const receipt = await this.web3JsQ.priv.waitForTransactionReceipt(
-      //   transactionHash,
-      // );
-      // return { transactionReceipt: receipt };
-=======
->>>>>>> 00ea6258
     } else {
       const receipt = await this.transact({
         privateTransactionConfig: req.privateTransactionConfig,
