{
    "openapi": "3.0.3",
    "info": {
        "title": "Hyperledger Cactus Plugin - Connector Quorum",
        "description": "Can perform basic tasks on a Quorum ledger",
        "version": "0.0.1",
        "license": {
            "name": "Apache 2.0",
            "url": "https://www.apache.org/licenses/LICENSE-2.0.html"
        }
    },
    "components": {
        "schemas": {
            "Web3SigningCredential": {
                "type": "object",
                "required": [
                    "type"
                ],
                "discriminator": {
                    "propertyName": "type"
                },
                "oneOf": [
                    {
                        "$ref": "#/components/schemas/Web3SigningCredentialGethKeychainPassword"
                    },
                    {
                        "$ref": "#/components/schemas/Web3SigningCredentialCactusKeychainRef"
                    },
                    {
                        "$ref": "#/components/schemas/Web3SigningCredentialPrivateKeyHex"
                    },
                    {
                        "$ref": "#/components/schemas/Web3SigningCredentialNone"
                    }
                ],
                "properties": {
                    "type": {
                        "$ref": "#/components/schemas/Web3SigningCredentialType"
                    }
                }
            },
            "Web3SigningCredentialGethKeychainPassword": {
                "type": "object",
                "required": [
                    "type",
                    "ethAccount",
                    "secret"
                ],
                "properties": {
                    "type": {
                        "$ref": "#/components/schemas/Web3SigningCredentialType"
                    },
                    "ethAccount": {
                        "type": "string",
                        "description": "The ethereum account (public key) that the credential  belongs to. Basically the username in the traditional terminology of authentication.",
                        "minLength": 66,
                        "maxLength": 66,
                        "nullable": false
                    },
                    "secret": {
                        "type": "string",
                        "description": "A geth keychain unlock password.",
                        "minLength": 0,
                        "maxLength": 65535
                    }
                }
            },
            "Web3SigningCredentialCactusKeychainRef": {
                "type": "object",
                "required": [
                    "type",
                    "ethAccount",
                    "keychainEntryKey"
                ],
                "properties": {
                    "type": {
                        "$ref": "#/components/schemas/Web3SigningCredentialType"
                    },
                    "ethAccount": {
                        "type": "string",
                        "description": "The ethereum account (public key) that the credential  belongs to. Basically the username in the traditional  terminology of authentication.",
                        "minLength": 66,
                        "maxLength": 66,
                        "nullable": false
                    },
                    "keychainEntryKey": {
                        "type": "string",
                        "description": "The key to use when looking up the the keychain entry holding the secret pointed to by the  keychainEntryKey parameter.",
                        "minLength": 0,
                        "maxLength": 1024
                    },
                    "keychainId": {
                        "type": "string",
                        "description": "The keychain ID to use when looking up the the keychain plugin instance that will be used to retrieve the secret pointed to by the keychainEntryKey parameter.",
                        "minLength": 0,
                        "maxLength": 1024
                    }
                }
            },
            "Web3SigningCredentialPrivateKeyHex": {
                "type": "object",
                "required": [
                    "type",
                    "ethAccount",
                    "secret"
                ],
                "properties": {
                    "type": {
                        "$ref": "#/components/schemas/Web3SigningCredentialType"
                    },
                    "ethAccount": {
                        "type": "string",
                        "description": "The ethereum account (public key) that the credential belongs to. Basically the username in the traditional terminology of authentication.",
                        "minLength": 66,
                        "maxLength": 66,
                        "nullable": false
                    },
                    "secret": {
                        "type": "string",
                        "description": "The HEX encoded private key of an eth account.",
                        "minLength": 0,
                        "maxLength": 65535
                    }
                }
            },
            "Web3SigningCredentialNone": {
                "type": "object",
                "required": [
                    "type"
                ],
                "description": "Using this denotes that there is no signing required because the transaction is pre-signed.",
                "properties": {
                    "type": {
                        "$ref": "#/components/schemas/Web3SigningCredentialType"
                    }
                }
            },
            "Web3SigningCredentialType": {
                "type": "string",
                "enum": [
                    "CACTUS_KEYCHAIN_REF",
                    "GETH_KEYCHAIN_PASSWORD",
                    "PRIVATE_KEY_HEX",
                    "NONE"
                ]
            },
            "EthContractInvocationType": {
                "type": "string",
                "enum": [
                    "SEND",
                    "CALL"
                ]
            },
            "SolidityContractJsonArtifact": {
                "type": "object",
                "required": [
                    "contractName"
                ],
                "properties": {
                    "contractName": {
                        "type": "string",
                        "nullable": false
                    },
                    "metadata": {
                        "type": "string",
                        "nullable": false
                    },
                    "bytecode": {
                        "type": "string",
                        "nullable": false
                    },
                    "deployedBytecode": {
                        "type": "string",
                        "nullable": false
                    },
                    "sourceMap": {
                        "type": "string",
                        "nullable": false
                    },
                    "deployedSourceMap": {
                        "type": "string",
                        "nullable": false
                    },
                    "sourcePath": {
                        "type": "string"
                    },
                    "compiler": {
                        "type": "object",
                        "additionalProperties": true,
                        "properties": {
                            "name": {
                                "type": "string"
                            },
                            "version": {
                                "type": "string"
                            }
                        }
                    },
                    "functionHashes": {
                        "type": "object",
                        "additionalProperties": true
                    },
                    "gasEstimates": {
                        "properties": {
                            "creation": {
                                "type": "object",
                                "properties": {
                                    "codeDepositCost": {
                                        "type": "string"
                                    },
                                    "executionCost": {
                                        "type": "string"
                                    },
                                    "totalCost": {
                                        "type": "string"
                                    }
                                }
                            },
                            "external": {
                                "type": "object",
                                "additionalProperties": true
                            }
                        }
                    }
                }
            },
            "QuorumTransactionConfig": {
                "type": "object",
                "required": [],
                "additionalProperties": true,
                "properties": {
                    "rawTransaction": {
                        "type": "string",
                        "nullable": false
                    },
                    "from": {
                        "oneOf": [
                            {
                                "type": "string"
                            },
                            {
                                "type": "number"
                            }
                        ]
                    },
                    "to": {
                        "oneOf": [
                            {
                                "type": "string"
                            }
                        ]
                    },
                    "value": {
                        "oneOf": [
                            {
                                "type": "string"
                            },
                            {
                                "type": "number"
                            }
                        ]
                    },
                    "gas": {
                        "oneOf": [
                            {
                                "type": "string"
                            },
                            {
                                "type": "number"
                            }
                        ]
                    },
                    "gasPrice": {
                        "oneOf": [
                            {
                                "type": "string"
                            },
                            {
                                "type": "number"
                            }
                        ]
                    },
                    "nonce": {
                        "type": "number"
                    },
                    "data": {
                        "oneOf": [
                            {
                                "type": "string"
                            }
                        ]
                    }
                }
            },
            "QuorumPrivateTransactionConfig" : {
                "type": "object",
                "required" : [
<<<<<<< HEAD
                    "privateKey",
                    "privateFrom",
=======
>>>>>>> 00ea6258
                    "privateFor"
                ],
                "properties" : {
                    "privateFrom": {
                        "type": "string",
                        "nullable": false
                    },
                    "privateFor": {
                        "type": "array",
                        "default": [],
                        "items": {},
                        "nullable": false
                    },
                    "isPrivate": {
                        "type": "boolean",
                        "default": false,
                        "nullable": false
                    },
                    "gasPrice": {
                        "type": "number",
                        "nullable": false
                    },
                    "gasLimit": {
                        "type": "number",
                        "nullable": false
                    },
                    "privateKey": {
                        "type": "string",
                        "nullable": false
                    },
                    "privacyGroupId": {
                        "type": "string",
                        "nullable": false
<<<<<<< HEAD
                    }  
=======
                    }
>>>>>>> 00ea6258

                }
            },
            "Web3TransactionReceipt": {
                "type": "object",
                "required": [
                    "blockHash",
                    "blockNumber",
                    "transactionHash",
                    "transactionIndex",
                    "status",
                    "from",
                    "to",
                    "gasUsed"
                ],
                "additionalProperties": true,
                "properties": {
                    "status": {
                        "type": "boolean",
                        "nullable": false
                    },
                    "transactionHash": {
                        "type": "string",
                        "minLength": 66,
                        "maxLength": 66,
                        "pattern": "^0x([A-Fa-f0-9]{64})$"
                    },
                    "transactionIndex": {
                        "type": "number",
                        "nullable": false
                    },
                    "blockHash": {
                        "type": "string",
                        "minLength": 66,
                        "maxLength": 66,
                        "pattern": "^0x([A-Fa-f0-9]{64})$"
                    },
                    "blockNumber": {
                        "type": "number",
                        "nullable": false
                    },
                    "gasUsed": {
                        "type": "number",
                        "nullable": false
                    },
                    "contractAddress": {
                        "type": "string",
                        "nullable": true
                    },
                    "from": {
                        "type": "string",
                        "nullable": false
                    },
                    "to": {
                        "type": "string",
                        "nullable": false
                    },
                    "logs": {
                        "type": "array",
                        "default": [],
                        "items": {},
                        "nullable": false
                    },
                    "logsBloom": {
                        "type": "string",
                        "nullable": false
                    },
                    "revertReason": {
                        "type": "string",
                        "nullable": false
                    },
                    "output": {
                        "type": "string",
                        "nullable": false
                    },
                    "commitmentHash": {
                        "type": "string",
                        "nullable": false
                    },
                    "cumulativeGasUSed": {
                        "type": "number",
                        "nullable": false
                    } 
                }
            },
            "ContractJSON": {
                "type": "object",
                "required": [
                    "contractName",
                    "bytecode"
                ],
                "additionalProperties": true,
                "properties": {
                    "contractName": {
                        "type": "string",
                        "nullable": false
                    },
                    "bytecode": {
                        "type": "string",
                        "nullable": false,
                        "minLength": 1,
                        "maxLength": 24576,
                        "description": "See https://ethereum.stackexchange.com/a/47556 regarding the maximum length of the bytecode"
                    },
                    "abi": {
                        "description": "The application binary interface of the solidity contract, optional parameter",
                        "type": "array",
                        "items": {},
                        "nullable": false
                    },
                    "metadata": {
                        "type": "string"
                    },
                    "deployedBytecode": {
                        "type": "string"
                    },
                    "sourceMap": {
                        "type": "string"
                    },
                    "deployedSourceMap": {
                        "type": "string"
                    },
                    "sourcePath": {
                        "type": "string"
                    },
                    "compiler": {
                        "type": "object"
                    },
                    "networks": {
                        "type": "object"
                    },
                    "ast": {
                        "type": "object"
                    },
                    "functionHashes": {
                        "type": "object"
                    },
                    "gasEstimates": {
                        "type": "object"
                    }
                }
            },
            "RunTransactionRequest": {
                "type": "object",
                "required": [
                    "web3SigningCredential",
                    "transactionConfig"
                ],
                "additionalProperties": false,
                "properties": {
                    "web3SigningCredential": {
                        "$ref": "#/components/schemas/Web3SigningCredential",
                        "nullable": false
                    },
                    "transactionConfig": {
                        "$ref": "#/components/schemas/QuorumTransactionConfig",
                        "nullable": false
                    },
                    "timeoutMs": {
                        "type": "number",
                        "description": "The amount of milliseconds to wait for a transaction receipt with thehash of the transaction(which indicates successful execution) beforegiving up and crashing.",
                        "minimum": 0,
                        "default": 60000,
                        "nullable": false
                    },
                    "privateTransactionConfig": {
                        "$ref": "#/components/schemas/QuorumPrivateTransactionConfig"
                    }
                }
            },
            "RunTransactionResponse": {
                "type": "object",
                "required": [
                    "transactionReceipt"
                ],
                "properties": {
                    "transactionReceipt": {
                        "$ref": "#/components/schemas/Web3TransactionReceipt"
                    }
                } 
            },
            "DeployContractSolidityBytecodeV1Request": {
                "type": "object",
                "required": [
                    "contractName",
                    "web3SigningCredential",
                    "keychainId"
                ],
                "additionalProperties": false,
                "properties": {
                    "contractName": {
                        "type": "string",
                        "description": "The contract name for retrieve the contracts json on the keychain.",
                        "minLength": 1,
                        "maxLength": 100,
                        "nullable": false
                    },
                    "web3SigningCredential": {
                        "$ref": "#/components/schemas/Web3SigningCredential",
                        "nullable": false
                    },
                    "bytecode": {
                        "type": "string",
                        "nullable": false,
                        "minLength": 1,
                        "maxLength": 24576,
                        "description": "See https://ethereum.stackexchange.com/a/47556 regarding the maximum length of the bytecode"
                    },
                    "keychainId": {
                        "type": "string",
                        "description": "The keychainId for retrieve the contracts json.",
                        "minLength": 1,
                        "maxLength": 100,
                        "nullable": false
                    },
                    "gas": {
                        "type": "number",
                        "nullable": false
                    },
                    "gasPrice": {
                        "type": "number",
                        "nullable": false
                    },
                    "nonce": {
                        "type": "number",
                        "nullable": false
                    },
                    "value": {
                        "type": "number",
                        "nullable": false
                    },
                    "nonce": {
                        "type": "number",
                        "nullable": false
                    },
                    "value": {
                        "type": "number",
                        "nullable": false
                    },
                    "timeoutMs": {
                        "type": "number",
                        "description": "The amount of milliseconds to wait for a transaction receipt with theaddress of the contract(which indicates successful deployment) beforegiving up and crashing.",
                        "minimum": 0,
                        "default": 60000,
                        "nullable": false
                    },
                    "contractJSON": {
                        "type": "object",
                        "description": "For use when not using keychain, pass the contract in as this variable",
                        "nullable": false
                    },
                    "constructorArgs": {
                        "description": "The list of arguments to pass in to the constructor of the contract being deployed.",
                        "type": "array",
                        "default": [],
                        "items": {}
                    },
                    "privateTransactionConfig": {
                        "$ref": "#/components/schemas/QuorumPrivateTransactionConfig"
                    }
                }
            },
            "DeployContractSolidityBytecodeV1Response": {
                "type": "object",
                "required": [
                    "transactionReceipt"
                ],
                "properties": {
                    "transactionReceipt": {
                        "$ref": "#/components/schemas/Web3TransactionReceipt"
                    }
                }
            },
            "DeployContractSolidityBytecodeJsonObjectV1Request": { 
                "type": "object",
                "required": [
                    "web3SigningCredential",
                    "contractJSON"
                ],
                "additionalProperties": false,
                "properties": {
                    "web3SigningCredential": {
                        "$ref": "#/components/schemas/Web3SigningCredential",
                        "nullable": false
                    },
                    "gas": {
                        "type": "number",
                        "nullable": false
                    },
                    "gasPrice": {
                        "type": "string",
                        "nullable": false
                    },
                    "timeoutMs": {
                        "type": "number",
                        "description": "The amount of milliseconds to wait for a transaction receipt with theaddress of the contract(which indicates successful deployment) beforegiving up and crashing.",
                        "minimum": 0,
                        "default": 60000,
                        "nullable": false
                    },
                    "contractJSON": { 
                        "$ref": "#/components/schemas/ContractJSON",
                        "description": "For use when not using keychain, pass the contract in as this variable",
                        "nullable": false
                    },
                    "constructorArgs": {
                        "description": "The list of arguments to pass in to the constructor of the contract being deployed.",
                        "type": "array",
                        "default": [],
                        "items": {}
                    }
                }
            },
            "InvokeContractV1Request": {
                "type": "object",
                "required": [
                    "web3SigningCredential",
                    "invocationType",
                    "methodName",
                    "params",
                    "contractName",
                    "keychainId"
                ],
                "additionalProperties": false,
                "properties": {
                    "contractName": {
                        "description": "The contract name to find it in the keychain plugin",
                        "type": "string",
                        "nullable": false
                    },
                    "web3SigningCredential": {
                        "$ref": "#/components/schemas/Web3SigningCredential",
                        "nullable": false
                    },
                    "invocationType": {
                        "$ref": "#/components/schemas/EthContractInvocationType",
                        "nullable": false,
                        "description": "Indicates wether it is a CALL or a SEND type of  invocation where only SEND ends up creating an actual transaction on the ledger."
                    },
                    "methodName": {
                        "description": "The name of the contract method to invoke.",
                        "type": "string",
                        "nullable": false,
                        "minLength": 1,
                        "maxLength": 2048
                    },
                    "params": {
                        "description": "The list of arguments to pass in to the contract method being invoked.",
                        "type": "array",
                        "default": [],
                        "items": {}
                    },
                    "value": {
                        "oneOf": [
                            {
                                "type": "string"
                            },
                            {
                                "type": "number"
                            }
                        ]
                    },
                    "gas": {
                        "oneOf": [
                            {
                                "type": "string"
                            },
                            {
                                "type": "number"
                            }
                        ]
                    },
                    "gasPrice": {
                        "oneOf": [
                            {
                                "type": "string"
                            },
                            {
                                "type": "number"
                            }
                        ]
                    },
                    "nonce": {
                        "type": "number"
                    },
                    "timeoutMs": {
                        "type": "number",
                        "description": "The amount of milliseconds to wait for a transaction receipt beforegiving up and crashing. Only has any effect if the invocation type is SEND",
                        "minimum": 0,
                        "default": 60000,
                        "nullable": false
                    },
                    "keychainId": {
                        "type": "string",
                        "description": "The keychainId for retrieve the contracts json.",
                        "minLength": 1,
                        "maxLength": 100
                    }
                }
            },
            "InvokeContractJsonObjectV1Request": {
                "type": "object",
                "required": [
                    "web3SigningCredential",
                    "invocationType",
                    "methodName",
                    "params",
                    "contractJSON",
                    "contractAddress"
                ],
                "additionalProperties": false,
                "properties": {
                    "web3SigningCredential": {
                        "$ref": "#/components/schemas/Web3SigningCredential",
                        "nullable": false
                    },
                    "invocationType": {
                        "$ref": "#/components/schemas/EthContractInvocationType",
                        "nullable": false,
                        "description": "Indicates wether it is a CALL or a SEND type of  invocation where only SEND ends up creating an actual transaction on the ledger."
                    },
                    "methodName": {
                        "description": "The name of the contract method to invoke.",
                        "type": "string",
                        "nullable": false,
                        "minLength": 1,
                        "maxLength": 2048
                    },
                    "params": {
                        "description": "The list of arguments to pass in to the contract method being invoked.",
                        "type": "array",
                        "default": [],
                        "items": {}
                    },
                    "contractAddress": {
                        "description": "Address of the solidity contract",
                        "type": "string",
                        "nullable": false
                    },
                    "value": {
                        "oneOf": [
                            {
                                "type": "string"
                            },
                            {
                                "type": "number"
                            }
                        ]
                    },
                    "gas": {
                        "oneOf": [
                            {
                                "type": "string"
                            },
                            {
                                "type": "number"
                            }
                        ]
                    },
                    "gasPrice": {
                        "oneOf": [
                            {
                                "type": "string"
                            },
                            {
                                "type": "number"
                            }
                        ]
                    },
                    "nonce": {
                        "type": "number"
                    },
                    "timeoutMs": {
                        "type": "number",
                        "description": "The amount of milliseconds to wait for a transaction receipt beforegiving up and crashing. Only has any effect if the invocation type is SEND",
                        "minimum": 0,
                        "default": 60000,
                        "nullable": false
                    },
                    "contractJSON": { 
                        "$ref": "#/components/schemas/ContractJSON",
                        "description": "For use when not using keychain, pass the contract in as this variable",
                        "nullable": false
                    },
                    "privateTransactionConfig": {
                        "$ref": "#/components/schemas/QuorumPrivateTransactionConfig"
                    }
                }
            },
            "InvokeContractV1Response": {
                "type": "object",
                "required": [
                    "success"
                ],
                "properties": {
                    "transactionReceipt": {
                        "$ref": "#/components/schemas/Web3TransactionReceipt"
                    },
                    "callOutput": {},
                    "success": {
                        "type": "boolean",
                        "nullable": false
                    }
                }
            },
            "PrometheusExporterMetricsResponse": {
                "type": "string",
                "nullable": false
            }
        }
    },
    "paths": {
        "/api/v1/plugins/@hyperledger/cactus-plugin-ledger-connector-quorum/deploy-contract-solidity-bytecode": {
            "post": {
                "x-hyperledger-cactus": {
                    "http": {
                        "verbLowerCase": "post",
                        "path": "/api/v1/plugins/@hyperledger/cactus-plugin-ledger-connector-quorum/deploy-contract-solidity-bytecode"
                    }
                },
                "operationId": "deployContractSolBytecodeV1",
                "summary": "Deploys the bytecode of a Solidity contract.",
                "parameters": [],
                "requestBody": {
                    "content": {
                        "application/json": {
                            "schema": {
                                "$ref": "#/components/schemas/DeployContractSolidityBytecodeV1Request"
                            }
                        }
                    }
                },
                "responses": {
                    "200": {
                        "description": "OK",
                        "content": {
                            "application/json": {
                                "schema": {
                                    "$ref": "#/components/schemas/DeployContractSolidityBytecodeV1Response"
                                }
                            }
                        }
                    }
                }
            }
        },
        "/api/v1/plugins/@hyperledger/cactus-plugin-ledger-connector-quorum/deploy-contract-solidity-bytecode-json-object": {
            "post": {
                "x-hyperledger-cactus": {
                    "http": {
                        "verbLowerCase": "post",
                        "path": "/api/v1/plugins/@hyperledger/cactus-plugin-ledger-connector-quorum/deploy-contract-solidity-bytecode-json-object"
                    }
                },
                "operationId": "deployContractSolBytecodeJsonObjectV1",
                "summary": "Deploys the bytecode of a Solidity contract.",
                "parameters": [],
                "requestBody": {
                    "content": {
                        "application/json": {
                            "schema": {
                                "$ref": "#/components/schemas/DeployContractSolidityBytecodeJsonObjectV1Request"
                            }
                        }
                    }
                },
                "responses": {
                    "200": {
                        "description": "OK",
                        "content": {
                            "application/json": {
                                "schema": {
                                    "$ref": "#/components/schemas/DeployContractSolidityBytecodeV1Response"
                                }
                            }
                        }
                    }
                }
            }
        },
        "/api/v1/plugins/@hyperledger/cactus-plugin-ledger-connector-quorum/run-transaction": {
            "post": {
                "x-hyperledger-cactus": {
                    "http": {
                        "verbLowerCase": "post",
                        "path": "/api/v1/plugins/@hyperledger/cactus-plugin-ledger-connector-quorum/run-transaction"
                    }
                },
                "operationId": "runTransactionV1",
                "summary": "Executes a transaction on a quorum ledger",
                "parameters": [],
                "requestBody": {
                    "content": {
                        "application/json": {
                            "schema": {
                                "$ref": "#/components/schemas/RunTransactionRequest"
                            }
                        }
                    }
                },
                "responses": {
                    "200": {
                        "description": "OK",
                        "content": {
                            "application/json": {
                                "schema": {
                                    "$ref": "#/components/schemas/RunTransactionResponse"
                                }
                            }
                        }
                    }
                }
            }
        },
        "/api/v1/plugins/@hyperledger/cactus-plugin-ledger-connector-quorum/invoke-contract": {
            "post": {
                "x-hyperledger-cactus": {
                    "http": {
                        "verbLowerCase": "post",
                        "path": "/api/v1/plugins/@hyperledger/cactus-plugin-ledger-connector-quorum/invoke-contract"
                    }
                },
                "operationId": "invokeContractV1",
                "summary": "Invokes a contract on a besu ledger",
                "parameters": [],
                "requestBody": {
                    "content": {
                        "application/json": {
                            "schema": {
                                "$ref": "#/components/schemas/InvokeContractV1Request"
                            }
                        }
                    }
                },
                "responses": {
                    "200": {
                        "description": "OK",
                        "content": {
                            "application/json": {
                                "schema": {
                                    "$ref": "#/components/schemas/InvokeContractV1Response"
                                }
                            }
                        }
                    }
                }
            }
        },
        "/api/v1/plugins/@hyperledger/cactus-plugin-ledger-connector-quorum/invoke-contract-json-object": {
            "post": {
                "x-hyperledger-cactus": {
                    "http": {
                        "verbLowerCase": "post",
                        "path": "/api/v1/plugins/@hyperledger/cactus-plugin-ledger-connector-quorum/invoke-contract-json-object"
                    }
                },
                "operationId": "invokeContractV1NoKeychain",
                "summary": "Invokes a contract on a besu ledger",
                "parameters": [],
                "requestBody": {
                    "content": {
                        "application/json": {
                            "schema": {
                                "$ref": "#/components/schemas/InvokeContractJsonObjectV1Request"
                            }
                        }
                    }
                },
                "responses": {
                    "200": {
                        "description": "OK",
                        "content": {
                            "application/json": {
                                "schema": {
                                    "$ref": "#/components/schemas/InvokeContractV1Response"
                                }
                            }
                        }
                    }
                }
            }
        },
        "/api/v1/plugins/@hyperledger/cactus-plugin-ledger-connector-quorum/get-prometheus-exporter-metrics": {
            "get": {
                "x-hyperledger-cactus": {
                    "http": {
                        "verbLowerCase": "get",
                        "path": "/api/v1/plugins/@hyperledger/cactus-plugin-ledger-connector-quorum/get-prometheus-exporter-metrics"
                    }
                },
                "operationId": "getPrometheusMetricsV1",
                "summary": "Get the Prometheus Metrics",
                "parameters": [],
                "responses": {
                    "200": {
                        "description": "OK",
                        "content": {
                            "text/plain": {
                                "schema": {
                                    "$ref": "#/components/schemas/PrometheusExporterMetricsResponse"
                                }
                            }
                        }
                    }
                }
            }
        }
    }
}<|MERGE_RESOLUTION|>--- conflicted
+++ resolved
@@ -295,11 +295,8 @@
             "QuorumPrivateTransactionConfig" : {
                 "type": "object",
                 "required" : [
-<<<<<<< HEAD
                     "privateKey",
                     "privateFrom",
-=======
->>>>>>> 00ea6258
                     "privateFor"
                 ],
                 "properties" : {
@@ -333,11 +330,7 @@
                     "privacyGroupId": {
                         "type": "string",
                         "nullable": false
-<<<<<<< HEAD
                     }  
-=======
-                    }
->>>>>>> 00ea6258
 
                 }
             },
@@ -558,14 +551,6 @@
                         "nullable": false
                     },
                     "gasPrice": {
-                        "type": "number",
-                        "nullable": false
-                    },
-                    "nonce": {
-                        "type": "number",
-                        "nullable": false
-                    },
-                    "value": {
                         "type": "number",
                         "nullable": false
                     },
