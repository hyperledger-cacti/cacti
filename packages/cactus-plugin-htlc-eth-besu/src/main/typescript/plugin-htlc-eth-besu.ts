import { Server } from "http";
import { Server as SecureServer } from "https";

import { Express } from "express";
import { Optional } from "typescript-optional";

import {
  IPluginWebService,
  ICactusPlugin,
  ICactusPluginOptions,
  IWebServiceEndpoint,
  PluginAspect,
} from "@hyperledger/cactus-core-api";

import {
  Checks,
  Logger,
  LoggerProvider,
  LogLevelDesc,
} from "@hyperledger/cactus-common";

import { GetSingleStatusEndpoint } from "./web-services/getSingleStatus-endpoint";
import { GetStatusEndpoint } from "./web-services/getStatus-endpoint";
import { NewContractEndpoint } from "./web-services/newContract-endpoint";
import { RefundEndpoint } from "./web-services/refund-endpoint";
import { WithdrawEndpoint } from "./web-services/withdraw-endpoint";
import { PluginRegistry } from "@hyperledger/cactus-core";
/*import {
  EthContractInvocationType,
  PluginLedgerConnectorBesu,
} from "@hyperledger/cactus-plugin-ledger-connector-besu";*/

import HashTimeLockJson from "../contracts/build/contracts/HashTimeLock.json";

export interface IPluginHtlcEthBesuOptions extends ICactusPluginOptions {
  logLevel?: LogLevelDesc;
  pluginRegistry: PluginRegistry;
}
export class PluginHtlcEthBesu implements ICactusPlugin, IPluginWebService {
  public static readonly CLASS_NAME = "PluginHtlcEthBesu";
  private readonly instanceId: string;
  private readonly log: Logger;
  //private readonly pluginRegistry: PluginRegistry;

  public get className(): string {
    return PluginHtlcEthBesu.CLASS_NAME;
  }

  constructor(public readonly opts: IPluginHtlcEthBesuOptions) {
    const fnTag = `${this.className}#constructor()`;
    Checks.truthy(opts, `${fnTag} opts`);
    Checks.truthy(opts.instanceId, `${fnTag} opts.instanceId`);
    //Checks.truthy(opts.pluginRegistry, `${fnTag} opts.pluginRegistry`);
    Checks.nonBlankString(opts.instanceId, `${fnTag} opts.instanceId`);

    //this.pluginRegistry = opts.pluginRegistry;

    const level = opts.logLevel || "INFO";
    this.log = LoggerProvider.getOrCreate({ level, label: this.className });
    this.instanceId = opts.instanceId;
  }
  /**
   * Feature is deprecated, we won't need this method in the future.
   */
  public getHttpServer(): Optional<Server | SecureServer> {
    return Optional.empty();
  }

  /**
   * Feature is deprecated, we won't need this method in the future.
   */
  public async shutdown(): Promise<void> {
    return;
  }

  public getInstanceId(): string {
    return this.instanceId;
  }

  public getPackageName(): string {
    return "@hyperledger/cactus-plugin-htlc-eth-besu";
  }

  public getAspect(): PluginAspect {
    return PluginAspect.ATOMIC_SWAP;
  }

  public async installWebServices(
    expressApp: Express,
  ): Promise<IWebServiceEndpoint[]> {
    const endpoints: IWebServiceEndpoint[] = [];
    {
      const endpoint = new GetSingleStatusEndpoint({
        logLevel: this.opts.logLevel,
      });
      endpoint.registerExpress(expressApp);
      endpoints.push(endpoint);
    }
    {
      const endpoint = new GetStatusEndpoint({
        logLevel: this.opts.logLevel,
      });
      endpoint.registerExpress(expressApp);
      endpoints.push(endpoint);
    }
    {
      const endpoint = new NewContractEndpoint({
        logLevel: this.opts.logLevel,
      });
      endpoint.registerExpress(expressApp);
      endpoints.push(endpoint);
    }
    {
      const endpoint = new RefundEndpoint({
        logLevel: this.opts.logLevel,
      });
      endpoint.registerExpress(expressApp);
      endpoints.push(endpoint);
    }
    {
      const endpoint = new WithdrawEndpoint({
        logLevel: this.opts.logLevel,
      });
      endpoint.registerExpress(expressApp);
      endpoints.push(endpoint);
    }
    //TODO: add other endpoints.

    return endpoints;
  }

  /*
  public async atomicSwapV1(req: any): Promise<any> {
    const fnTag = `${this.className}#atomicSwapV1()`;

    const { connectorInstanceId: instanceId } = req;

    const plugins = this.pluginRegistry.getPlugins();
    const plugin = plugins.find((p) => p.getInstanceId() === instanceId);

    /*    Checks.truthy(
      plugin instanceof PluginLedgerConnectorBesu,
      `${fnTag}:connector`,
    );

    const connector = plugin as PluginLedgerConnectorBesu;*/

    // could work something like this but I'm just throwing this here without
    // testing for now...
<<<<<<< HEAD
    /*   await connector.invokeContract({
=======
    connector.
    await connector.invokeContract({
>>>>>>> 927cd4bd
      contractAbi: HashTimeLockJson.abi,
      contractAddress: req.contractAddress,
      invocationType: EthContractInvocationType.SEND,
      methodName: "newContract",
      params: ["... not sure"],
      web3SigningCredential: req.web3SigningCredential,
      gas: req.gas,
      gasPrice: req.gasPrice,
      timeoutMs: req.timeoutMs,
    });*/

    return;
  }
  */
}<|MERGE_RESOLUTION|>--- conflicted
+++ resolved
@@ -138,21 +138,17 @@
     const plugins = this.pluginRegistry.getPlugins();
     const plugin = plugins.find((p) => p.getInstanceId() === instanceId);
 
-    /*    Checks.truthy(
+       Checks.truthy(
       plugin instanceof PluginLedgerConnectorBesu,
       `${fnTag}:connector`,
     );
 
-    const connector = plugin as PluginLedgerConnectorBesu;*/
+    const connector = plugin as PluginLedgerConnectorBesu;
 
     // could work something like this but I'm just throwing this here without
     // testing for now...
-<<<<<<< HEAD
-    /*   await connector.invokeContract({
-=======
     connector.
     await connector.invokeContract({
->>>>>>> 927cd4bd
       contractAbi: HashTimeLockJson.abi,
       contractAddress: req.contractAddress,
       invocationType: EthContractInvocationType.SEND,
@@ -162,7 +158,7 @@
       gas: req.gas,
       gasPrice: req.gasPrice,
       timeoutMs: req.timeoutMs,
-    });*/
+    });
 
     return;
   }
