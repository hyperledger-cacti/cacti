module.exports = {
  parser: "@typescript-eslint/parser", // Specifies the ESLint parser
  parserOptions: {
    ecmaVersion: 2020, // Allows for the parsing of modern ECMAScript features
    sourceType: "module", // Allows for the use of imports
  },
  extends: [
    "plugin:@typescript-eslint/recommended", // Uses the recommended rules from the @typescript-eslint/eslint-plugin
    "prettier/@typescript-eslint", // Uses eslint-config-prettier to disable ESLint rules from @typescript-eslint/eslint-plugin that would conflict with prettier
    "plugin:prettier/recommended", // Enables eslint-plugin-prettier and eslint-config-prettier. This will display prettier errors as ESLint errors. Make sure this is always the last configuration in the extends array.
  ],
  rules: {
    // Place to specify ESLint rules. Can be used to overwrite rules specified from the extended configs
    // e.g. "@typescript-eslint/explicit-function-return-type": "off",
    "no-prototype-builtins": "error",
    "@typescript-eslint/no-var-requires": "warn",
    "no-dupe-class-members": "off",
<<<<<<< HEAD
<<<<<<< HEAD
    "no-unused-vars": "off",
    "@typescript-eslint/no-unused-vars": [
      "error",
      { ignoreRestSiblings: true },
=======
=======
>>>>>>> d16e0c37
    "no-unused-vars": [
      "warn",
      {
        vars: "all",
        args: "after-used",
        ignoreRestSiblings: false,
      },
<<<<<<< HEAD
>>>>>>> build(deps): migrate to ESLint+Prettier
=======
>>>>>>> d16e0c37
    ],
    indent: ["off"],
    semi: ["error", "always"],
    "new-cap": ["off"],
    "comma-dangle": ["warn", "always-multiline"],
  },
};<|MERGE_RESOLUTION|>--- conflicted
+++ resolved
@@ -15,15 +15,6 @@
     "no-prototype-builtins": "error",
     "@typescript-eslint/no-var-requires": "warn",
     "no-dupe-class-members": "off",
-<<<<<<< HEAD
-<<<<<<< HEAD
-    "no-unused-vars": "off",
-    "@typescript-eslint/no-unused-vars": [
-      "error",
-      { ignoreRestSiblings: true },
-=======
-=======
->>>>>>> d16e0c37
     "no-unused-vars": [
       "warn",
       {
@@ -31,10 +22,6 @@
         args: "after-used",
         ignoreRestSiblings: false,
       },
-<<<<<<< HEAD
->>>>>>> build(deps): migrate to ESLint+Prettier
-=======
->>>>>>> d16e0c37
     ],
     indent: ["off"],
     semi: ["error", "always"],
